--- conflicted
+++ resolved
@@ -144,7 +144,7 @@
          const Scalar rtol, const Scalar atol,
          Teuchos::RCP<Thyra::VectorBase<Scalar> > absU)
    {
-      // compute err = Norm_{WRMS} with w = Atol + Rtol * | U | 
+      // compute err = Norm_{WRMS} with w = Atol + Rtol * | U |
       Thyra::assign(absU.ptr(), *U);
       Thyra::abs(*U, absU.ptr()); // absU = | X0 |
       Thyra::Vt_S(absU.ptr(), rtol); // absU *= Rtol
@@ -185,7 +185,7 @@
    // f) propse starting step size
    dt = std::min(100*dt, h1);
    return dt;
-} 
+}
 
 template<class Scalar>
 void StepperExplicitRK<Scalar>::setTableau(
@@ -216,7 +216,6 @@
 {
   if (obs == Teuchos::null) {
     // Create default observer, otherwise keep current observer.
-<<<<<<< HEAD
     if (stepperObserver_ == Teuchos::null) {
       stepperExplicitRKObserver_ =
         Teuchos::rcp(new StepperExplicitRKObserver<Scalar>());
@@ -224,12 +223,6 @@
         Teuchos::rcp_dynamic_cast<StepperObserver<Scalar> >
           (stepperExplicitRKObserver_);
      }
-=======
-    if (stepperExplicitRKObserver_ == Teuchos::null) {
-          stepperExplicitRKObserver_ =
-             Teuchos::rcp(new StepperExplicitRKObserver<Scalar>());
-    }
->>>>>>> 2dfc6f79
   } else {
     stepperObserver_ = obs;
     stepperExplicitRKObserver_ =
