// @HEADER
// ************************************************************************
//
//        Phalanx: A Partial Differential Equation Field Evaluation 
//       Kernel for Flexible Management of Complex Dependency Chains
//                    Copyright 2008 Sandia Corporation
//
// Under terms of Contract DE-AC04-94AL85000, there is a non-exclusive
// license for use of this work by or on behalf of the U.S. Government.
//
// Redistribution and use in source and binary forms, with or without
// modification, are permitted provided that the following conditions are
// met:
//
// 1. Redistributions of source code must retain the above copyright
// notice, this list of conditions and the following disclaimer.
//
// 2. Redistributions in binary form must reproduce the above copyright
// notice, this list of conditions and the following disclaimer in the
// documentation and/or other materials provided with the distribution.
//
// 3. Neither the name of the Corporation nor the names of the
// contributors may be used to endorse or promote products derived from
// this software without specific prior written permission.
//
// THIS SOFTWARE IS PROVIDED BY SANDIA CORPORATION "AS IS" AND ANY
// EXPRESS OR IMPLIED WARRANTIES, INCLUDING, BUT NOT LIMITED TO, THE
// IMPLIED WARRANTIES OF MERCHANTABILITY AND FITNESS FOR A PARTICULAR
// PURPOSE ARE DISCLAIMED. IN NO EVENT SHALL SANDIA CORPORATION OR THE
// CONTRIBUTORS BE LIABLE FOR ANY DIRECT, INDIRECT, INCIDENTAL, SPECIAL,
// EXEMPLARY, OR CONSEQUENTIAL DAMAGES (INCLUDING, BUT NOT LIMITED TO,
// PROCUREMENT OF SUBSTITUTE GOODS OR SERVICES; LOSS OF USE, DATA, OR
// PROFITS; OR BUSINESS INTERRUPTION) HOWEVER CAUSED AND ON ANY THEORY OF
// LIABILITY, WHETHER IN CONTRACT, STRICT LIABILITY, OR TORT (INCLUDING
// NEGLIGENCE OR OTHERWISE) ARISING IN ANY WAY OUT OF THE USE OF THIS
// SOFTWARE, EVEN IF ADVISED OF THE POSSIBILITY OF SUCH DAMAGE.
//
// Questions? Contact Roger Pawlowski (rppawlo@sandia.gov), Sandia
// National Laboratories.
//
// ************************************************************************
// @HEADER

#include "Teuchos_RCP.hpp"
#include "Teuchos_ArrayRCP.hpp"
#include "Teuchos_Assert.hpp"
#include "Teuchos_Array.hpp"
#include "Teuchos_TimeMonitor.hpp"
#include "Teuchos_FancyOStream.hpp"
#include "Teuchos_GlobalMPISession.hpp"

#include "Phalanx_DataLayout_MDALayout.hpp"
#include "Phalanx_FieldTag_Tag.hpp"
#include "Phalanx_MDField.hpp"
#include "Phalanx_FieldManager.hpp"

#include "CommandLineParser.hpp"
#include "Mesh.hpp"
#include "WorksetBuilder.hpp"
#include "LinearObjectFactory.hpp"
#include "PrintValues.hpp"
#include "Dimension.hpp"
#include "MyTraits.hpp"
#include "Constant.hpp"
#include "GatherSolution.hpp"
#include "ProjectValueToQP.hpp"
#include "ProjectGradientToQP.hpp"
#include "IntegrateDiffusionTerm.hpp"
#include "IntegrateSourceTerm.hpp"
#include "ZeroContributedField.hpp"
#include "ScatterResidual.hpp"

#include <sstream>
#include <vector>

// User defined objects
int main(int argc, char *argv[]) 
{
  using namespace std;
  using namespace Teuchos;
  using namespace PHX;
  using PHX::MyTraits;
  using Residual = PHX::MyTraits::Residual;
  using Jacobian = PHX::MyTraits::Jacobian;
  
  Teuchos::GlobalMPISession mpi_session(&argc,&argv);
  int success = 0;

  try {
    
    RCP<Time> total_time = TimeMonitor::getNewTimer("Total Run Time");
    TimeMonitor tm(*total_time);

    Kokkos::initialize(argc,argv);
    PHX::exec_space::print_configuration(std::cout);

    // *********************************************************
    // * Build the Finite Element data structures
    // *********************************************************
    
    // Create the mesh
    phx_example::CommandLineParser p(argc,argv);
    const int nx = p.nx();
    const int ny = p.ny();
    const int nz = p.nz();
    const double lx = p.lx();
    const double ly = p.ly();
    const double lz = p.lz();
    const int num_equations = p.numEquations();
    const int workset_size = p.worksetSize();
    RCP<phx_example::Mesh> mesh = rcp(new phx_example::Mesh(nx, ny, nz, lx, ly, lz));
    std::vector<Workset> worksets;
    {
      WorksetBuilder builder;
      builder.buildWorksets(workset_size,*mesh,worksets);
    }

    phx_example::LinearObjectFactory lof(mesh->getNumNodes(),
                                         num_equations,
                                         mesh->getGlobalIndices());

    // Print statistics
    {
      std::cout << "Number of Elements = " << mesh->getNumElements() << std::endl;
      std::cout << "Number of Nodes = " << mesh->getNumNodes() << std::endl;
      std::cout << "Number of equations = " << num_equations << std::endl;
      std::cout << "Number of DOFs = " << lof.getNumDOFs() << std::endl;
      std::cout << "Matrix Size = " << lof.getMatrixSize() << std::endl;
      std::cout << "Workset Size = " << workset_size << std::endl;
      std::cout << "Number of Worksets = " << worksets.size() << std::endl;
    }
        
    RCP<PHX::DataLayout> qp_layout = rcp(new MDALayout<CELL,QP>("qp",workset_size,8));
    RCP<PHX::DataLayout> grad_qp_layout = rcp(new MDALayout<CELL,QP,DIM>("grad_qp",workset_size,8,3));
    RCP<PHX::DataLayout> basis_layout = rcp(new MDALayout<CELL,BASIS>("basis",workset_size,8));
    RCP<PHX::DataLayout> scatter_layout = rcp(new MDALayout<CELL>("scatter",0));
    
    PHX::FieldManager<MyTraits> fm;
    {
      std::vector<PHX::index_size_type> derivative_dimensions;
      derivative_dimensions.push_back(8 * num_equations);
      fm.setKokkosExtendedDataTypeDimensions<MyTraits::Jacobian>(derivative_dimensions);
    }
    
    // Gather DOFs
    Kokkos::View<double*,PHX::Device> x = lof.createSolutionVector("x"); // solution
    for (int eq=0; eq < num_equations; ++eq) {
      std::stringstream s;
      s << "equation_" << eq;
      RCP<GatherSolution<Residual,MyTraits>> r =
        rcp(new GatherSolution<Residual,MyTraits>(s.str(),basis_layout,num_equations,eq,x));
      fm.registerEvaluator<Residual>(r);
      RCP<GatherSolution<Jacobian,MyTraits>> j =
        rcp(new GatherSolution<Jacobian,MyTraits>(s.str(),basis_layout,num_equations,eq,x));
      fm.registerEvaluator<Jacobian>(j);
    }

    // Project DOFs to qps
    for (int eq=0; eq < num_equations; ++eq) {
      std::stringstream s;
      s << "equation_" << eq;
      RCP<ProjectValueToQP<Residual,MyTraits>> r =
        rcp(new ProjectValueToQP<Residual,MyTraits>(s.str(),basis_layout,qp_layout));
      fm.registerEvaluator<Residual>(r);
      RCP<ProjectValueToQP<Jacobian,MyTraits>> j =
        rcp(new ProjectValueToQP<Jacobian,MyTraits>(s.str(),basis_layout,qp_layout));
      fm.registerEvaluator<Jacobian>(j);
    }

    // Project DOF Gradients to qps
    for (int eq=0; eq < num_equations; ++eq) {
      std::stringstream s;
      s << "equation_" << eq;
      RCP<ProjectGradientToQP<Residual,MyTraits>> r =
        rcp(new ProjectGradientToQP<Residual,MyTraits>(s.str(),basis_layout,grad_qp_layout));
      fm.registerEvaluator<Residual>(r);
      RCP<ProjectGradientToQP<Jacobian,MyTraits>> j =
        rcp(new ProjectGradientToQP<Jacobian,MyTraits>(s.str(),basis_layout,grad_qp_layout));
      fm.registerEvaluator<Jacobian>(j);
    }

    // source term
    {
      RCP<Constant<Residual,MyTraits>> r = rcp(new Constant<Residual,MyTraits>("s_dot",qp_layout,5.0));
      fm.registerEvaluator<Residual>(r);
      RCP<Constant<Jacobian,MyTraits>> j = rcp(new Constant<Jacobian,MyTraits>("s_dot",qp_layout,5.0));
      fm.registerEvaluator<Jacobian>(j);
    }
    
    // Zero contributed field
    for (int eq=0; eq < num_equations; ++eq) {
      std::stringstream s;
      s << "residual_" << eq;

      RCP<ZeroContributedField<Residual,MyTraits>> r =
        rcp(new ZeroContributedField<Residual,MyTraits>(s.str(),basis_layout));
      fm.registerEvaluator<Residual>(r);

      RCP<ZeroContributedField<Jacobian,MyTraits>> j =
        rcp(new ZeroContributedField<Jacobian,MyTraits>(s.str(),basis_layout));

      fm.registerEvaluator<Jacobian>(j);
    }
    
    // Integrate source term
    for (int eq=0; eq < num_equations; ++eq) {
      std::stringstream s;
      s << "s_dot";
      std::stringstream s_r;
      s_r << "residual_" << eq;
      
      RCP<IntegrateSourceTerm<Residual,MyTraits>> r =
        rcp(new IntegrateSourceTerm<Residual,MyTraits>(s.str(),qp_layout,s_r.str(),basis_layout));

      fm.registerEvaluator<Residual>(r);
      
      RCP<IntegrateSourceTerm<Jacobian,MyTraits>> j =
        rcp(new IntegrateSourceTerm<Jacobian,MyTraits>(s.str(),qp_layout,s_r.str(),basis_layout));

      fm.registerEvaluator<Jacobian>(j);
    }

    // Integrate diffusion term
    for (int eq=0; eq < num_equations; ++eq) {
      std::stringstream s;
      s << "equation_" << eq;
      std::stringstream s_r;
      s_r << "residual_" << eq;
      
      RCP<IntegrateDiffusionTerm<Residual,MyTraits>> r =
        rcp(new IntegrateDiffusionTerm<Residual,MyTraits>(s.str(),grad_qp_layout,s_r.str(),basis_layout));

      fm.registerEvaluator<Residual>(r);
      
      RCP<IntegrateDiffusionTerm<Jacobian,MyTraits>> j =
        rcp(new IntegrateDiffusionTerm<Jacobian,MyTraits>(s.str(),grad_qp_layout,s_r.str(),basis_layout));

      fm.registerEvaluator<Jacobian>(j);
    }

    // Scatter DOFs
    Kokkos::View<double*,PHX::Device> f = lof.createSolutionVector("global_residual"); // residual
    KokkosSparse::CrsMatrix<double,int,PHX::Device> J = lof.createJacobianMatrix("global_jacobian"); // Jacobian
    for (int eq=0; eq < num_equations; ++eq) {
      std::stringstream s;
      s << "residual_" << eq;
      
      RCP<PHX::FieldTag> scatter_tag_r = rcp(new Tag<MyTraits::Residual::ScalarT>(s.str(),scatter_layout));
      RCP<ScatterResidual<Residual,MyTraits>> r =
        rcp(new ScatterResidual<Residual,MyTraits>(scatter_tag_r,s.str(),basis_layout,eq,num_equations,f));
      fm.registerEvaluator<Residual>(r);
 
      RCP<PHX::FieldTag> scatter_tag_j = rcp(new Tag<MyTraits::Jacobian::ScalarT>(s.str(),scatter_layout));
      RCP<ScatterResidual<Jacobian,MyTraits>> j =
        rcp(new ScatterResidual<Jacobian,MyTraits>(scatter_tag_j,s.str(),basis_layout,eq,num_equations,f,J));
      fm.registerEvaluator<Jacobian>(j);

      // Require fields to be evalauted
      fm.requireField<Residual>(*scatter_tag_r);
      fm.requireField<Jacobian>(*scatter_tag_j);
    }

    fm.postRegistrationSetup(nullptr);
    fm.writeGraphvizFile("example_fem",".dot",true,true);

<<<<<<< HEAD
    Kokkos::deep_copy(x,1.0);
    Kokkos::deep_copy(f,0.0);
    PHX::exec_space::fence();
    RCP<Time> residual_eval_time = TimeMonitor::getNewTimer("Residual Evaluation Time");
=======
    // Set the team and vector size on the workset for Host DAG
    for (auto& w : worksets) {
      w.team_size_ = p.teamSize();
      w.vector_size_ = p.vectorSize();
    }

    // Kokkos::deep_copy(x,1.0);
    Kokkos::parallel_for(x.extent(0),KOKKOS_LAMBDA (const int& i) {x(i)=static_cast<double>(i);});
    Kokkos::deep_copy(f,0.0);
    RCP<Time> residual_eval_time = TimeMonitor::getNewTimer("Residual Evaluation Time");
    PHX::exec_space::fence();
>>>>>>> 1e886f79
    if (p.doResidual()) {
      TimeMonitor tm_r(*residual_eval_time);
      for (const auto& workset : worksets)
        fm.evaluateFields<Residual>(workset);
      PHX::exec_space::fence();
    }

    if (p.printResidual())
      phx_example::printResidual(f,"FEA: <Residual>",p.printToFile(),"FEA.Residual.txt");
    
    // Jacobian does both f and J
    Kokkos::deep_copy(f,0.0);
    Kokkos::deep_copy(J.values,0.0);
<<<<<<< HEAD
    PHX::exec_space::fence();
    RCP<Time> jacobian_eval_time = TimeMonitor::getNewTimer("Jacobian Evaluation Time");
=======
    RCP<Time> jacobian_eval_time = TimeMonitor::getNewTimer("Jacobian Evaluation Time");
    PHX::exec_space::fence();
>>>>>>> 1e886f79
    if (p.doJacobian()) {
      TimeMonitor tm_r(*jacobian_eval_time);
      for (const auto& workset : worksets)
        fm.evaluateFields<Jacobian>(workset);
      PHX::exec_space::fence();
    }

    if (p.printJacobian())
      phx_example::printResidualAndJacobian(f,J,"FEA: <Jacobian>",p.printToFile(),"FEA.Jacobian.txt");
    
    // Graph analysis
    if (p.doGraphAnalysis()) {
      double scalability = 0.0;
      double parallelizability = 1.0;
      fm.analyzeGraph<MyTraits::Residual>(scalability,parallelizability);
      std::cout << "Task Scalability       (Residual) = " << scalability << std::endl;
      std::cout << "Task Parallelizability (Residual) = " 
		<< parallelizability << std::endl;
      fm.analyzeGraph<MyTraits::Jacobian>(scalability,parallelizability);
      std::cout << "Task Scalability       (Jacobian) = " << scalability << std::endl;
      std::cout << "Task Parallelizability (Jacobian) = " 
		<< parallelizability << std::endl;
    }
    
  }
  catch (const std::exception& e) {
    std::cout << "************************************************" << endl;
    std::cout << "************************************************" << endl;
    std::cout << "Exception Caught!" << endl;
    std::cout << "Error message is below\n " << e.what() << endl;
    std::cout << "************************************************" << endl;
    success = -1;
  }
  catch (...) {
    std::cout << "************************************************" << endl;
    std::cout << "************************************************" << endl;
    std::cout << "Unknown Exception Caught!" << endl;
    std::cout << "************************************************" << endl;
    success = -1;
  }

  TimeMonitor::summarize();

  return success;
}

// ~~~~~~~~~~~~~~~~~~~~~~~~~~~~~~~~~~~~~~~~~~~~~~~~~~~~~~~~~~~~~~~~~~~~~~~~~~
// ~~~~~~~~~~~~~~~~~~~~~~~~~~~~~~~~~~~~~~~~~~~~~~~~~~~~~~~~~~~~~~~~~~~~~~~~~~<|MERGE_RESOLUTION|>--- conflicted
+++ resolved
@@ -263,12 +263,6 @@
     fm.postRegistrationSetup(nullptr);
     fm.writeGraphvizFile("example_fem",".dot",true,true);
 
-<<<<<<< HEAD
-    Kokkos::deep_copy(x,1.0);
-    Kokkos::deep_copy(f,0.0);
-    PHX::exec_space::fence();
-    RCP<Time> residual_eval_time = TimeMonitor::getNewTimer("Residual Evaluation Time");
-=======
     // Set the team and vector size on the workset for Host DAG
     for (auto& w : worksets) {
       w.team_size_ = p.teamSize();
@@ -280,7 +274,6 @@
     Kokkos::deep_copy(f,0.0);
     RCP<Time> residual_eval_time = TimeMonitor::getNewTimer("Residual Evaluation Time");
     PHX::exec_space::fence();
->>>>>>> 1e886f79
     if (p.doResidual()) {
       TimeMonitor tm_r(*residual_eval_time);
       for (const auto& workset : worksets)
@@ -294,13 +287,8 @@
     // Jacobian does both f and J
     Kokkos::deep_copy(f,0.0);
     Kokkos::deep_copy(J.values,0.0);
-<<<<<<< HEAD
-    PHX::exec_space::fence();
-    RCP<Time> jacobian_eval_time = TimeMonitor::getNewTimer("Jacobian Evaluation Time");
-=======
     RCP<Time> jacobian_eval_time = TimeMonitor::getNewTimer("Jacobian Evaluation Time");
     PHX::exec_space::fence();
->>>>>>> 1e886f79
     if (p.doJacobian()) {
       TimeMonitor tm_r(*jacobian_eval_time);
       for (const auto& workset : worksets)
