// @HEADER
// ************************************************************************
//
//        Phalanx: A Partial Differential Equation Field Evaluation 
//       Kernel for Flexible Management of Complex Dependency Chains
//                    Copyright 2008 Sandia Corporation
//
// Under terms of Contract DE-AC04-94AL85000, there is a non-exclusive
// license for use of this work by or on behalf of the U.S. Government.
//
// Redistribution and use in source and binary forms, with or without
// modification, are permitted provided that the following conditions are
// met:
//
// 1. Redistributions of source code must retain the above copyright
// notice, this list of conditions and the following disclaimer.
//
// 2. Redistributions in binary form must reproduce the above copyright
// notice, this list of conditions and the following disclaimer in the
// documentation and/or other materials provided with the distribution.
//
// 3. Neither the name of the Corporation nor the names of the
// contributors may be used to endorse or promote products derived from
// this software without specific prior written permission.
//
// THIS SOFTWARE IS PROVIDED BY SANDIA CORPORATION "AS IS" AND ANY
// EXPRESS OR IMPLIED WARRANTIES, INCLUDING, BUT NOT LIMITED TO, THE
// IMPLIED WARRANTIES OF MERCHANTABILITY AND FITNESS FOR A PARTICULAR
// PURPOSE ARE DISCLAIMED. IN NO EVENT SHALL SANDIA CORPORATION OR THE
// CONTRIBUTORS BE LIABLE FOR ANY DIRECT, INDIRECT, INCIDENTAL, SPECIAL,
// EXEMPLARY, OR CONSEQUENTIAL DAMAGES (INCLUDING, BUT NOT LIMITED TO,
// PROCUREMENT OF SUBSTITUTE GOODS OR SERVICES; LOSS OF USE, DATA, OR
// PROFITS; OR BUSINESS INTERRUPTION) HOWEVER CAUSED AND ON ANY THEORY OF
// LIABILITY, WHETHER IN CONTRACT, STRICT LIABILITY, OR TORT (INCLUDING
// NEGLIGENCE OR OTHERWISE) ARISING IN ANY WAY OUT OF THE USE OF THIS
// SOFTWARE, EVEN IF ADVISED OF THE POSSIBILITY OF SUCH DAMAGE.
//
// Questions? Contact Roger Pawlowski (rppawlo@sandia.gov), Sandia
// National Laboratories.
//
// ************************************************************************
// @HEADER

#ifndef PHX_DAG_MANAGER_DEF_HPP
#define PHX_DAG_MANAGER_DEF_HPP

#include <cstddef>
#include <iostream>
#include <sstream>
#include <string>
#include <vector>
#include <algorithm>
#include <fstream>
#include <utility>
#include <typeinfo>
#include "Teuchos_Assert.hpp"
#include "Teuchos_TypeNameTraits.hpp"
#include "Phalanx_config.hpp"
#include "Phalanx_Evaluator.hpp"
#include "Phalanx_Exceptions.hpp"
#include "Phalanx_FieldTag_STL_Functors.hpp"

#ifdef PHX_ENABLE_KOKKOS_AMT
#include "Kokkos_TaskScheduler.hpp"
#endif

//=======================================================================
template<typename Traits>
PHX::DagManager<Traits>::
DagManager(const std::string& evaluation_type_name) :
  graphviz_filename_for_errors_("error.dot"),
  write_graphviz_file_on_error_(true),
  evaluation_type_name_(evaluation_type_name),
  sorting_called_(false),
#ifdef PHX_ALLOW_MULTIPLE_EVALUATORS_FOR_SAME_FIELD
  allow_multiple_evaluators_for_same_field_(true),
#else
  allow_multiple_evaluators_for_same_field_(false),
#endif
  build_device_dag_(false)
{ }

//=======================================================================
template<typename Traits>
PHX::DagManager<Traits>::~DagManager()
{ }

//=======================================================================
template<typename Traits>
void PHX::DagManager<Traits>::
requireField(const PHX::FieldTag& t)
{
  FTPredRef pred(t);
  std::vector< Teuchos::RCP<PHX::FieldTag> >::iterator i = 
    std::find_if(required_fields_.begin(), required_fields_.end(), pred);
  
  if (i == required_fields_.end())
    required_fields_.push_back(t.clone());
}

//=======================================================================
template<typename Traits>
void PHX::DagManager<Traits>::
registerEvaluator(const Teuchos::RCP<PHX::Evaluator<Traits> >& p)
{
#ifdef PHX_TEUCHOS_TIME_MONITOR
  // Add counter to name so that all timers have unique names
  static int count=0;
  std::stringstream uniqueName;
  uniqueName << "Phalanx: Evaluator " << count++ <<": [" << evaluation_type_name_ << "] ";
  evalTimers.push_back(
     Teuchos::TimeMonitor::getNewTimer(uniqueName.str() + p->getName()));
#endif

  // insert evaluated fields into map, check for multiple evaluators
  // that provide the same field.
  nodes_.push_back(PHX::DagNode<Traits>(static_cast<int>(nodes_.size()),p));
  const std::vector<Teuchos::RCP<PHX::FieldTag>>& evaluatedFields = 
    p->evaluatedFields();
  for (auto i=evaluatedFields.cbegin(); i != evaluatedFields.cend(); ++i) {
    auto check = field_to_node_index_.insert(std::make_pair((*i)->identifier(), static_cast<int>(nodes_.size()-1)));
    if (!allow_multiple_evaluators_for_same_field_) {
      TEUCHOS_TEST_FOR_EXCEPTION(check.second == false,
				 PHX::multiple_evaluator_for_field_exception,
				 *this
				 << "\n\nError: PHX::DagManager::registerEvaluator() - The field \"" 
				 << (*i)->identifier() 
				 << "\" that is evaluated by the evaluator named \"" 
				 << p->getName() 
				 << "\" is already evaluated by another registered evaluator named \"" 
				 << (nodes_[field_to_node_index_[(*i)->identifier()]]).get()->getName()
				 << "\"."
				 // << " Printing evaluators:\n" << *p << "\n" 
				 // << (evaluators_[field_to_index_[(*i)->identifier()]]) 
				 << std::endl);
    }
  }

  // Insert contributed fields into a separate node list
  const auto& contributedFields = p->contributedFields();
  for (auto i=contributedFields.cbegin(); i != contributedFields.cend(); ++i) {
    auto& set = contributed_field_to_node_index_[(*i)->identifier()];
    set.insert(static_cast<int>(nodes_.size()-1));
  }

}

//=======================================================================
template<typename Traits>
void PHX::DagManager<Traits>::
setDefaultGraphvizFilenameForErrors(const std::string& file_name)
{
  graphviz_filename_for_errors_ = file_name;
}

//=======================================================================
template<typename Traits>
void PHX::DagManager<Traits>::
setWriteGraphvizFileOnError(bool write_file)
{
  write_graphviz_file_on_error_ = write_file;
}

//=======================================================================
template<typename Traits>
void PHX::DagManager<Traits>::
sortAndOrderEvaluators()
{
#ifdef PHX_TEUCHOS_TIME_MONITOR
  Teuchos::TimeMonitor(*Teuchos::TimeMonitor::getNewTimer("Phalanx::SortAndOrderEvaluators"));
#endif
  
  // *************************
  // Color all nodes white, reset the discovery and final times
  // *************************
  for (auto& n : nodes_)
    n.resetDfsParams(PHX::Color::WHITE);

  topoSortEvalIndex.clear();

  // *************************
  // Insert contributed fields into the field_to_node_index_ if there
  // is no evalautor already assigned. Here we support two cases - (1)
  // there is an evalautor that "evalautes" the field and is already
  // assigned but other evaluators declared as "contributor" for the
  // same field are present and (2) there no evaluators that
  // "evaluate" the field, only "contributors". In the second case, we
  // need to pick one of the contributors and insert it into
  // field_to_node_index_ for the dfs algortihm to work. We also need
  // to remove this from the contributed_field_to_node_index_ so that
  // it does not have a cyclic dependency with itself.
  // *************************
  // for (const auto& contrib_field : contributed_field_to_node_index_) {
  //   const auto& identifier = contrib_field.first;
  //   auto node_index_it = field_to_node_index_.find(identifier);
  //   if (node_index_it == field_to_node_index_.end()) {
  //     field_to_node_index_.insert(std::make_pair(identifier, *contrib_field.second.begin()));
  //     contributed_field_to_node_index_[identifier].erase(field_to_node_index_[identifier]);
  //   }
  // }

  // *************************
  // Loop over required fields
  // *************************
  int time = 0;
  for (const auto& req_field : required_fields_) {

    // Look in evaluated fields
    auto node_index_it = field_to_node_index_.find(req_field->identifier());
    if (node_index_it == field_to_node_index_.end()) {

      // If failed to find, look in contributed fields
      auto contrib_field_search = contributed_field_to_node_index_.find(req_field->identifier());
      if (contrib_field_search == contributed_field_to_node_index_.end()) {

        if (write_graphviz_file_on_error_)
          this->writeGraphvizFileNew(graphviz_filename_for_errors_, true, true);
      
        TEUCHOS_TEST_FOR_EXCEPTION(node_index_it == field_to_node_index_.end(),
                                   PHX::missing_evaluator_exception,
                                   *this
                                   << "\n\nERROR: The required field \""
                                   << req_field->identifier() 
				 << "\" does not have an evaluator. Current "
                                   << "list of Evaluators are printed above this "
                                   << "error message.\n");
      }
    }
    
    auto& node = nodes_[node_index_it->second];
    if (node.color() == PHX::Color::WHITE)
      dfsVisit(node,time);
  }

  // Create a list of fields to allocate
  fields_.clear();
  for (std::size_t i = 0; i < topoSortEvalIndex.size(); i++) {
    const auto& fields = (nodes_[topoSortEvalIndex[i]]).get()->evaluatedFields();
    fields_.insert(fields_.end(),fields.cbegin(),fields.cend());
  }

  // Contributed fields: If a field is only evaluated with
  // "contributed" fields, then it is not in the list of
  // evaluatedFields and therefore not in the fields to allocate
  // vector above. We need to find such fields and add them to the
  // list of fields to allocate.
  for (std::size_t i = 0; i < topoSortEvalIndex.size(); i++) {
    const auto& contrib_fields = (nodes_[topoSortEvalIndex[i]]).get()->contributedFields();
    for (auto& cfield : contrib_fields) {
      const auto& check_it = std::find_if(fields_.begin(), fields_.end(),[&cfield](const Teuchos::RCP<const PHX::FieldTag>& f)
                                          {
                                            if (*f == *cfield)
                                              return true;
                                            return false;
                                          }
                                          );
      if (check_it == fields_.end())
        fields_.push_back(cfield);
    }
  }

  this->createEvalautorBindingFieldMap();

  sorting_called_ = true;
}

//=======================================================================
template<typename Traits>
void PHX::DagManager<Traits>::
dfsVisit(PHX::DagNode<Traits>& node, int& time)
{
  node.setColor(PHX::Color::GREY);
  time += 1;
  node.setDiscoveryTime(time);

  // Add the adjacencies.
  // NOTE: we could do this for all nodes before entering the DFS
  // algorithm, but then the safety check forces users to satisfy
  // dependencies for nodes that may potentially NOT be in the final
  // graph.  So we have to do it here when we know we actually will
  // use the node.
  {
    const auto& req_fields = node.get()->dependentFields(); 
    for (const auto& field : req_fields) {

      // Look in evalauted fields
      auto node_index_it = field_to_node_index_.find(field->identifier());
      if (node_index_it == field_to_node_index_.end()) {

        // If failed to find, look in contributed fields
        auto contrib_field_search = contributed_field_to_node_index_.find(field->identifier());
        if (contrib_field_search == contributed_field_to_node_index_.end()) {

          if (write_graphviz_file_on_error_)
            this->writeGraphvizFileNew(graphviz_filename_for_errors_, true, true);
          
          TEUCHOS_TEST_FOR_EXCEPTION(node_index_it == field_to_node_index_.end(),
                                     PHX::missing_evaluator_exception,
                                     *this
                                     << "\n\nERROR: The required field \""
                                     << field->identifier() 
                                     << "\" does not have an evaluator. Current "
                                     << "list of Evaluators are printed above this "
                                     << "error message.\n\n"
                                     << "\nPlease inspect the DagManager output above, or \n"
                                     << "visually inspect the error graph that was dumped by \n"
                                     << "running the graphviz dot program on the file\n" 
                                     << graphviz_filename_for_errors_ << ": \n\n"
                                     << "dot -Tjpg -o error.jpg " 
                                     << graphviz_filename_for_errors_ << "\n\n"
                                     << "The above command generates a jpg file, \"error.jpg\"\n"
                                     << "that you can view in any web browser/graphics program.\n");
        }
      }

      if (node_index_it != field_to_node_index_.end())
        node.addAdjacency(node_index_it->second);

      // For required contributed fields, add the extra evaluators as adjacencies too.
      {
        auto contrib_field_search = contributed_field_to_node_index_.find(field->identifier());
        if (contrib_field_search != contributed_field_to_node_index_.end()) {
          const auto& node_list_to_add = contrib_field_search->second;
          for (auto node_to_add : node_list_to_add)
            node.addAdjacency(node_to_add);
        }
      }
    }
    
    // For "contributed" fields, if an evalautor exists that also
    // "evalautes" this field, then we assume that the evalautor that
    // "evalautes" the field performs the initialization of the field
    // for the contributions. So the contributed fields must have a
    // dependency on the evalauted field evalautor.
    const auto& contrib_fields = node.get()->contributedFields(); 
    for (const auto& cfield : contrib_fields) {
      const auto& evaluated_field_search = field_to_node_index_.find(cfield->identifier());
      if (evaluated_field_search != field_to_node_index_.end()) {
        node.addAdjacency(evaluated_field_search->second);
      }
    }
    
  }

  for (auto& adj_node_index : node.adjacencies()) {

    auto& adj_node = nodes_[adj_node_index];

    if (adj_node.color() == PHX::Color::WHITE) {
      dfsVisit(adj_node,time);
    }
    else if (adj_node.color() == PHX::Color::GREY) {

      std::ostringstream os_adj_node;
      this->printEvaluator(*(adj_node.get()),os_adj_node);
      std::ostringstream os_node;
      this->printEvaluator(*(node.get()),os_node);
      
      if (write_graphviz_file_on_error_)
	this->writeGraphvizFileNew(graphviz_filename_for_errors_, true, true);

      TEUCHOS_TEST_FOR_EXCEPTION(adj_node.color() == PHX::Color::GREY,
				 PHX::circular_dag_exception,
				 *this
				 << "\n\nERROR: In constructing the directed acyclic graph from \n"
				 << "the node dependencies, a circular dependency has been \n"
				 << "identified. The dependence is injected in going from node:\n\n" 
				 << os_adj_node.str() 
				 << "\n back to node\n\n" 
				 << os_node.str() 
				 << "\nPlease inspect the DagManager output above, or \n"
				 << "visually inspect the error graph that was dumped by \n"
				 << "running the graphviz dot program on the file\n" 
				 << graphviz_filename_for_errors_ << ": \n\n"
				 << "dot -Tjpg -o error.jpg " 
				 << graphviz_filename_for_errors_<< "\n\n"
				 << "The above command generates a jpg file, \"error.jpg\"\n"
				 << "that you can view in any web browser/graphics program.\n");
    }
  }
  node.setColor(PHX::Color::BLACK);
  time += 1;
  node.setFinalTime(time);
  topoSortEvalIndex.push_back(node.index()); // for topo sort
}

//=======================================================================
template<typename Traits>
void PHX::DagManager<Traits>::
printEvaluator(const PHX::Evaluator<Traits>& e, std::ostream& os) const
{
  os << "Name=" << e.getName() << "\n";
  os << "  *Evaluated Fields:\n";
  for (const auto& f : e.evaluatedFields()) 
    os << "    " << f->identifier() << "\n";
  os << "  *Contributed Fields:\n";
  for (const auto& f : e.contributedFields()) 
    os << "    " << f->identifier() << "\n";
  os << "  *Dependent Fields:\n";
  if (e.dependentFields().size() > 0) {
    for (const auto& f : e.dependentFields()) 
      os << "    " << f->identifier() << "\n";
  }
  else {
    os << "    None!\n";
  }
}

//=======================================================================
template<typename Traits>
void PHX::DagManager<Traits>::
postRegistrationSetup(typename Traits::SetupData d,
		      PHX::FieldManager<Traits>& vm,
                      const bool& buildDeviceDAG)
{
  // Call each evaluators' post registration setup
  for (std::size_t n = 0; n < topoSortEvalIndex.size(); ++n)
    nodes_[topoSortEvalIndex[n]].getNonConst()->postRegistrationSetup(d,vm);

  build_device_dag_ = buildDeviceDAG;
  if (build_device_dag_) {
    device_evaluators_ = Kokkos::View<PHX::DeviceEvaluatorPtr<Traits>*,PHX::Device>("device_evaluators_",topoSortEvalIndex.size());
    for (std::size_t n = 0; n < topoSortEvalIndex.size(); ++n)
      device_evaluators_(n).ptr = nodes_[topoSortEvalIndex[n]].getNonConst()->createDeviceEvaluator();
  }
}

//=======================================================================
template<typename Traits>
void PHX::DagManager<Traits>::
evaluateFields(typename Traits::EvalData d)
{
  for (std::size_t n = 0; n < topoSortEvalIndex.size(); ++n) {
    
#ifdef PHX_TEUCHOS_TIME_MONITOR
    Teuchos::TimeMonitor Time(*evalTimers[topoSortEvalIndex[n]]);
#endif
    
    using clock = std::chrono::steady_clock;
    std::chrono::time_point<clock> start = clock::now();
      
    nodes_[topoSortEvalIndex[n]].getNonConst()->evaluateFields(d);
    
    nodes_[topoSortEvalIndex[n]].sumIntoExecutionTime(clock::now()-start);
  }
}

//=======================================================================
// Functor for Device DAG support
namespace PHX {

  template<typename Traits>
  struct RunDeviceDag {

    Kokkos::View<PHX::DeviceEvaluatorPtr<Traits>*,PHX::Device> evaluators_;

    // The EvalData may be pass by reference. Remove the reference so
    // that we copy by value to device.
    const typename std::remove_reference<typename Traits::EvalData>::type data_;
    
    RunDeviceDag(const Kokkos::View<PHX::DeviceEvaluatorPtr<Traits>*,PHX::Device>& evaluators,
                 typename Traits::EvalData data) :
      evaluators_(evaluators),
      data_(data) {}

    KOKKOS_INLINE_FUNCTION
    void operator()(const Kokkos::TeamPolicy<PHX::exec_space>::member_type& team) const
    {
      const int num_evaluators = static_cast<int>(evaluators_.extent(0));
      for (int e=0; e < num_evaluators; ++e) {
        evaluators_(e).ptr->prepareForRecompute(team,data_);
        evaluators_(e).ptr->evaluate(team,data_);
      }
    }
   
  };
  
}

//=======================================================================
template<typename Traits>
void PHX::DagManager<Traits>::
evaluateFieldsDeviceDag(const int& work_size,
<<<<<<< HEAD
                        typename Traits::EvalData d)
{
  TEUCHOS_ASSERT(build_device_dag_);
  //! This function must be built with relocatable device code (RDC)
  //! enable on CUDA. We also want to run phalanx without Device DAG
  //! support on CUDA, so this has to be disabled at compilation to
  //! work without RDC.
#ifdef PHX_ENABLE_DEVICE_DAG
  // const unsigned vector_size = 1;
  // const unsigned team_size = 256 / vector_size;
  // Kokkos::parallel_for(Kokkos::TeamPolicy<PHX::exec_space>(work_size,team_size,vector_size),
  //                      PHX::RunDeviceDag<Traits>(device_evaluators_,d));
  Kokkos::parallel_for(Kokkos::TeamPolicy<PHX::exec_space>(work_size,Kokkos::AUTO()),
                       PHX::RunDeviceDag<Traits>(device_evaluators_,d));
#else
  TEUCHOS_TEST_FOR_EXCEPTION(true,std::runtime_error,"ERROR: PHX::DagManger::evalauteFields with useDeviceDAG=true, but this is experimental and must be enabled at configure time with Phalanx_ENABLE_DEVICE_DAG=ON.");
=======
			const int& team_size,
			const int& vector_size,
                        typename Traits::EvalData d)
{
  TEUCHOS_ASSERT(build_device_dag_);
  //! The parallel_for kernel launch below will not compile on CUDA
  //! unless relocatable device code (RDC) is enabled for the nvcc
  //! compiler. We also want to build and run phalanx without Device
  //! DAG support on CUDA (i.e. RDC off), so this ifdef will hide the
  //! RDC required code.
#if defined(PHX_ENABLE_DEVICE_DAG)
  Kokkos::parallel_for(Kokkos::TeamPolicy<PHX::exec_space>(work_size,team_size,vector_size),
                       PHX::RunDeviceDag<Traits>(device_evaluators_,d));
#else
  TEUCHOS_TEST_FOR_EXCEPTION(true,std::runtime_error,
    "ERROR: PHX::DagManger::evalauteFieldsDeviceDAG() is experimental and must be enabled at configure time with Phalanx_ENABLE_DEVICE_DAG=ON.");
>>>>>>> 1e886f79
#endif
}

//=======================================================================
#ifdef PHX_ENABLE_KOKKOS_AMT
template<typename Traits>
void PHX::DagManager<Traits>::
evaluateFieldsTaskParallel(const int& work_size,
			   typename Traits::EvalData d)
{
  using execution_space = PHX::exec_space;
  using memory_space = PHX::Device::memory_space;
  using policy_type = Kokkos::TaskScheduler<execution_space>;

  // Requested the ability to query policy for required sizes of calls
  // to spawn and wait_all. For now hard code to something
  // reasonable!?!
  const unsigned required_memory = 1000000; 
  for (std::size_t n = 0; n < topoSortEvalIndex.size(); ++n) {
    // const auto& node = nodes_[topoSortEvalIndex[n]];
    // const auto& adjacencies = node.adjacencies();
  }

  policy_type policy(memory_space(),required_memory);

  // Issue in reusing vector. The assign doesn't like the change of policy.
  //node_futures_.resize(nodes_.size());
  std::vector<Kokkos::Future<void,PHX::exec_space>> node_futures_(nodes_.size());

  for (std::size_t n = 0; n < topoSortEvalIndex.size(); ++n) {
    
    auto& node = nodes_[topoSortEvalIndex[n]];
    const auto& adjacencies = node.adjacencies();

    // Since this is registered in the order of the topological sort,
    // we know all dependent futures of a node are already
    // constructed.
    std::vector<Kokkos::Future<void,execution_space>> dependent_futures(adjacencies.size());
    auto adj_iterator = adjacencies.cbegin();
    for (std::size_t i=0; i < adjacencies.size(); ++i,++adj_iterator)
      dependent_futures[i] = node_futures_[*adj_iterator];

    auto future = node.getNonConst()->createTask(policy,work_size,dependent_futures,d);
    TEUCHOS_TEST_FOR_EXCEPTION(future.is_null(), std::logic_error,
                               "Error in PHX::DagManager<Traits>::evaluateFieldsTaskParallel():\n"
                               << "The policy is out of memory. Increase the memory pool size!\n");
    node_futures_[topoSortEvalIndex[n]] = future;
  }

  Kokkos::wait(policy);
}
#endif

//=======================================================================
template<typename Traits>
void PHX::DagManager<Traits>::
preEvaluate(typename Traits::PreEvalData d)
{
  for (std::size_t n = 0; n < topoSortEvalIndex.size(); ++n)
    nodes_[topoSortEvalIndex[n]].getNonConst()->preEvaluate(d);
}

//=======================================================================
template<typename Traits>
void PHX::DagManager<Traits>::
postEvaluate(typename Traits::PostEvalData d)
{
  for (std::size_t n = 0; n < topoSortEvalIndex.size(); ++n)
    nodes_[topoSortEvalIndex[n]].getNonConst()->postEvaluate(d);
}

//=======================================================================
template<typename Traits>
void PHX::DagManager<Traits>::
setEvaluationTypeName(const std::string& evaluation_type_name)
{
  evaluation_type_name_ = evaluation_type_name;
}

//=======================================================================
template<typename Traits>
void PHX::DagManager<Traits>::
writeGraphvizFile(const std::string filename,
		  bool writeEvaluatedFields,
		  bool writeDependentFields,
		  bool ) const
{
  writeGraphvizFileNew(filename,writeEvaluatedFields,writeDependentFields);    
}

//=======================================================================
template<typename Traits>
void PHX::DagManager<Traits>::
writeGraphvizFileNew(const std::string filename,
		     bool writeEvaluatedFields,
		     bool writeDependentFields) const
{
  std::ofstream ofs;
  ofs.open(filename.c_str());
  
  ofs << "digraph G {\n";

  // This can be called from inside a DFS during an error, so we can't
  // change the DFS node objects when starting a new search. Need to
  // copy the node vector.
  std::vector<PHX::DagNode<Traits>> nodes_copy;
  nodes_copy.insert(nodes_copy.end(),nodes_.cbegin(),nodes_.cend());

  for (auto& n : nodes_copy)
    n.resetDfsParams(PHX::Color::WHITE);

  // Loop over required fields
  int missing_node_index = nodes_.size();
  for (const auto& req_field : required_fields_) {
    // Look in evaluated fields
    auto node_index_it = field_to_node_index_.find(req_field->identifier());
    if (node_index_it == field_to_node_index_.end()) {
      // If failed to find, look in contributed fields
      auto contrib_field_search = contributed_field_to_node_index_.find(req_field->identifier());
      if (contrib_field_search == contributed_field_to_node_index_.end()) {
        ofs << missing_node_index 
            << " ["  << "fontcolor=\"red\"" << ", label=\"  ** MISSING EVALUATOR **\\n    " 
            << req_field->identifier() << "    **** MISSING ****\"]\n";     
        missing_node_index += 1;
      }
    }
    else {
      auto& node = nodes_copy[node_index_it->second];
      if (node.color() == PHX::Color::WHITE)
	writeGraphvizDfsVisit(node,
			      nodes_copy,
			      ofs,
			      writeEvaluatedFields,
			      writeDependentFields);
    }
  }

  ofs << "}";
  ofs.close();
}

//=======================================================================
template<typename Traits>
void PHX::DagManager<Traits>::
writeGraphvizDfsVisit(PHX::DagNode<Traits>& node,
		      std::vector<PHX::DagNode<Traits>>& nodes_copy,
		      std::ostream& ofs,
		      const bool writeEvaluatedFields,
		      const bool writeDependentFields) const
{
  node.setColor(PHX::Color::GREY);

  // Add valid adjacencies, write node
  {
    std::string font_color = "";
    std::vector<std::string> dependent_field_labels;

    // Dependent field adjacencies
    const auto& req_fields = node.get()->dependentFields(); 
    for (const auto& field : req_fields) {
      // Look in evaluated fields
      auto node_index_it = field_to_node_index_.find(field->identifier());
      if (node_index_it == field_to_node_index_.end()) {
        // If failed to find, look in contributed fields
        auto contrib_field_search = contributed_field_to_node_index_.find(field->identifier());
        if (contrib_field_search == contributed_field_to_node_index_.end()) {
          font_color = "red";
          std::string dependent_field_label = field->identifier() + "    **** MISSING ****";
          dependent_field_labels.emplace(dependent_field_labels.end(),dependent_field_label);
        }
        else
          dependent_field_labels.push_back(field->identifier());
      }
      else {
        dependent_field_labels.push_back(field->identifier());
        if (node_index_it != field_to_node_index_.end()) {
          node.addAdjacency(node_index_it->second);
        }
      }

      // Add contributed field dependencies
      const auto& contrib_node_index_set_it = contributed_field_to_node_index_.find(field->identifier());
      if (contrib_node_index_set_it != contributed_field_to_node_index_.end()) {
        for (const auto& cnode_index : (*contrib_node_index_set_it).second) {
          node.addAdjacency(cnode_index);
        }
      }
    }

    // For "contributed" fields, if an evalautor exists that also
    // "evalautes" this field, then we assume that the evalautor that
    // "evalautes" the field performs the initialization of the field
    // for the contributions. So the contributed fields must have a
    // dependency on the evalauted field evalautor.
    const auto& contrib_fields = node.get()->contributedFields(); 
    for (const auto& cfield : contrib_fields) {
      const auto& evaluated_field_search = field_to_node_index_.find(cfield->identifier());
      if (evaluated_field_search != field_to_node_index_.end()) {
        node.addAdjacency(evaluated_field_search->second);
      }
    }

    // Write the node
    ofs << node.index() 
	<< " [fontcolor=\"" << font_color 
	<< "\", label=\"" << node.get()->getName();
    if (writeEvaluatedFields) {
      ofs << "\\n   Evaluates:";
      const auto& eval_fields = node.get()->evaluatedFields(); 
      for (const auto& field : eval_fields)
	ofs << "\\n      " << field->identifier();
    }
    if (writeEvaluatedFields) {
      ofs << "\\n   Contributes:";
      for (const auto& field : contrib_fields)
	ofs << "\\n      " << field->identifier();
    }
    if (writeDependentFields) {
      ofs << "\\n   Dependencies:";
      for(const auto& field : dependent_field_labels)
	ofs << "\\n      " << field;
    }
    ofs << "\"]\n";
  }

  // Write edges and trace adjacencies
  for (auto& adj_node_index : node.adjacencies()) {

    auto& adj_node = nodes_copy[adj_node_index];

    if (adj_node.color() == PHX::Color::WHITE) {
      ofs << node.index() << "->" << adj_node.index() << "\n";
      writeGraphvizDfsVisit(adj_node,
			    nodes_copy,
			    ofs,
			    writeEvaluatedFields,
			    writeDependentFields);
    }
    else if (adj_node.color() == PHX::Color::GREY) {
      ofs << node.index() << "->" << adj_node.index() << " [color=red]\n";
    }
    else { // BLACK node
      ofs << node.index() << "->" << adj_node.index() << "\n";
    }
  }

  node.setColor(PHX::Color::BLACK);
}


//=======================================================================
template<typename Traits>
const std::vector<Teuchos::RCP<PHX::FieldTag>>& 
PHX::DagManager<Traits>::getFieldTags()
{
  return fields_;
}

//=======================================================================
template<typename Traits>
bool PHX::DagManager<Traits>::sortingCalled() const
{
  return sorting_called_;
}

//=======================================================================
template<typename Traits>
const std::vector<int>& 
PHX::DagManager<Traits>::getEvaluatorInternalOrdering() const
{return topoSortEvalIndex;}

//=======================================================================
template<typename Traits>
const std::vector<PHX::DagNode<Traits>>&
PHX::DagManager<Traits>::getDagNodes() const
{
  return nodes_;
}

//=======================================================================
template<typename Traits>
void PHX::DagManager<Traits>::print(std::ostream& os) const
{
  os << "******************************************************" << std::endl;
  os << "PHX::DagManager" << std::endl;
  os << "Evaluation Type = " << evaluation_type_name_ << std::endl;
  os << "******************************************************" << std::endl;

  os << "\n** Starting Required Field List" << std::endl;
  for (std::size_t i = 0; i < required_fields_.size(); i++) {
    os << *(this->required_fields_[i]) << std::endl;
  }
  os << "** Finished Required Field List" << std::endl;

  os << "\n** Starting Registered Field Evaluators" << std::endl;
  for (std::size_t n=0; n < nodes_.size(); ++n) {
    os << "Evaluator[" << n << "]: ";
    this->printEvaluator(*(nodes_[n].get()),os);
  }
  os << "** Finished Registered Field Evaluators" << std::endl;


  os << "\n** Starting Evaluator Order" << std::endl;
  for (std::size_t k = 0; k < topoSortEvalIndex.size(); ++k) {
    os << k << "    " << topoSortEvalIndex[k] << std::endl;
  }
  os << "\nDetails:\n";
  for (std::size_t n = 0; n < topoSortEvalIndex.size(); ++n) {
    os << "Evaluator[" << topoSortEvalIndex[n] << "]: ";
    this->printEvaluator(*(nodes_[topoSortEvalIndex[n]].get()),os);    
  }
  os << "** Finished Provider Evaluation Order" << std::endl;

  os << "******************************************************" << std::endl;
  os << "Finished PHX::DagManager" << std::endl;
  os << "Evaluation Type = " << evaluation_type_name_ << std::endl;
  os << "******************************************************" << std::endl;

}

//=======================================================================
template<typename Traits>
void PHX::DagManager<Traits>::
analyzeGraph(double& speedup, double& parallelizability) const
{
  using std::vector;
  using duration = std::chrono::duration<double>;

  duration T_1 = duration(0.0);
  for (std::size_t n = 0; n < topoSortEvalIndex.size(); ++n) {

    const auto& node = nodes_[topoSortEvalIndex[n]];
    T_1 += node.executionTime();

    duration t_data_ready(0.0);
    const auto& adjacencies = node.adjacencies();
    for (const auto& adj_node_index : adjacencies) {
      t_data_ready = std::max(t_data_ready, nodes_[adj_node_index].finishTime());
    }
    const_cast<PHX::DagNode<Traits>&>(node).setStartTime(t_data_ready); 
    const_cast<PHX::DagNode<Traits>&>(node).setFinishTime(t_data_ready + node.executionTime());

  }

  duration T_inf = duration(0.0);
  for (std::size_t n = 0; n < topoSortEvalIndex.size(); ++n) {
    const auto& node = nodes_[topoSortEvalIndex[n]];
    T_inf = std::max(T_inf,node.finishTime());
  }

  speedup = T_1.count() / T_inf.count();
  parallelizability = ( 1.0 - (1.0/speedup) )
    / ( 1.0 - (1.0 / static_cast<double>(topoSortEvalIndex.size())) );

}

//=======================================================================
template<typename Traits>
std::vector<Teuchos::RCP<PHX::Evaluator<Traits>>>& 
PHX::DagManager<Traits>::getEvaluatorsBindingField(const PHX::FieldTag& ft)
{
  return field_to_evaluators_binding_[ft.identifier()];
}

//=======================================================================
template<typename Traits>
void PHX::DagManager<Traits>::createEvalautorBindingFieldMap()
{
  field_to_evaluators_binding_.clear();
  
  for (std::size_t n = 0; n < topoSortEvalIndex.size(); ++n) {
    const auto& node = nodes_[topoSortEvalIndex[n]];
    Teuchos::RCP<PHX::Evaluator<Traits>> e = node.getNonConst();

    for (const auto& f : e->evaluatedFields())
      field_to_evaluators_binding_[f->identifier()].push_back(e);

    for (const auto& f : e->contributedFields())
      field_to_evaluators_binding_[f->identifier()].push_back(e);

    for (const auto& f : e->dependentFields())
      field_to_evaluators_binding_[f->identifier()].push_back(e);
  }
}

//=======================================================================
template<typename Traits>
std::ostream&
PHX::operator<<(std::ostream& os, const PHX::DagManager<Traits>& m)
{
  m.print(os);
  return os;
}

//=======================================================================

#endif<|MERGE_RESOLUTION|>--- conflicted
+++ resolved
@@ -481,24 +481,6 @@
 template<typename Traits>
 void PHX::DagManager<Traits>::
 evaluateFieldsDeviceDag(const int& work_size,
-<<<<<<< HEAD
-                        typename Traits::EvalData d)
-{
-  TEUCHOS_ASSERT(build_device_dag_);
-  //! This function must be built with relocatable device code (RDC)
-  //! enable on CUDA. We also want to run phalanx without Device DAG
-  //! support on CUDA, so this has to be disabled at compilation to
-  //! work without RDC.
-#ifdef PHX_ENABLE_DEVICE_DAG
-  // const unsigned vector_size = 1;
-  // const unsigned team_size = 256 / vector_size;
-  // Kokkos::parallel_for(Kokkos::TeamPolicy<PHX::exec_space>(work_size,team_size,vector_size),
-  //                      PHX::RunDeviceDag<Traits>(device_evaluators_,d));
-  Kokkos::parallel_for(Kokkos::TeamPolicy<PHX::exec_space>(work_size,Kokkos::AUTO()),
-                       PHX::RunDeviceDag<Traits>(device_evaluators_,d));
-#else
-  TEUCHOS_TEST_FOR_EXCEPTION(true,std::runtime_error,"ERROR: PHX::DagManger::evalauteFields with useDeviceDAG=true, but this is experimental and must be enabled at configure time with Phalanx_ENABLE_DEVICE_DAG=ON.");
-=======
 			const int& team_size,
 			const int& vector_size,
                         typename Traits::EvalData d)
@@ -515,7 +497,6 @@
 #else
   TEUCHOS_TEST_FOR_EXCEPTION(true,std::runtime_error,
     "ERROR: PHX::DagManger::evalauteFieldsDeviceDAG() is experimental and must be enabled at configure time with Phalanx_ENABLE_DEVICE_DAG=ON.");
->>>>>>> 1e886f79
 #endif
 }
 
