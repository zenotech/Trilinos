--- conflicted
+++ resolved
@@ -465,11 +465,7 @@
                 if (useStraightEdgeRotations) {
                     XMultiVectorPtrVecPtr rotations = this->computeRotations(blockId,dimension,nodeList,DDInterface_->getStraightEdges(),(dimension==3));
                     for (UN i=0; i<rotations.size(); i++) {
-<<<<<<< HEAD
-                        this->InterfaceCoarseSpaces_[blockId]->addSubspace(DDInterface_->getStraightEdges()->getEntityMap(),rotations[i]);
-=======
                         this->InterfaceCoarseSpaces_[blockId]->addSubspace(DDInterface_->getStraightEdges()->getEntityMap(),null,rotations[i]);
->>>>>>> 0c9a0295
                     }
                 }
                 // Edges
