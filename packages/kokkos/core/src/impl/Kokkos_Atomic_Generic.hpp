--- conflicted
+++ resolved
@@ -365,20 +365,12 @@
   return Impl::atomic_fetch_oper(Impl::ModOper<T, const T>(), dest, val);
 }
 
-<<<<<<< HEAD
-#if !defined(KOKKOS_ENABLE_SERIAL_ATOMICS)
-
-template <typename T>
-KOKKOS_INLINE_FUNCTION T atomic_fetch_and(volatile T* const dest, const T val) {
-  return Impl::atomic_fetch_oper(Impl::AndOper<T, const T>(), dest, val);
-=======
 #if !defined( KOKKOS_ENABLE_SERIAL_ATOMICS )
 #if !defined( __CUDA_ARCH__ )
 template < typename T >
 KOKKOS_INLINE_FUNCTION
 T atomic_fetch_and(volatile T * const dest, const T val) {
   return Impl::atomic_fetch_oper(Impl::AndOper<T,const T>(),dest,val);
->>>>>>> 0db40943
 }
 
 template <typename T>
