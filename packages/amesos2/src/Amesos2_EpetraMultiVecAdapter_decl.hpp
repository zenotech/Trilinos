--- conflicted
+++ resolved
@@ -81,11 +81,7 @@
     typedef int                                            local_ordinal_t;
     typedef Tpetra::Map<>::global_ordinal_type            global_ordinal_t;
     typedef size_t                                           global_size_t;
-<<<<<<< HEAD
-    typedef Tpetra::Map<>::node_type  node_t;
-=======
     typedef Tpetra::Map<>::node_type                                node_t;
->>>>>>> 1e7e8d39
     typedef Epetra_MultiVector                                  multivec_t;
 
     friend Teuchos::RCP<MultiVecAdapter<multivec_t> > createMultiVecAdapter<>(Teuchos::RCP<multivec_t>);
@@ -180,19 +176,11 @@
      *  Each multi-vector is \c lda apart in memory.
      */
     void get1dCopy( const Teuchos::ArrayView<scalar_t>& A,
-<<<<<<< HEAD
-		    size_t lda,
-		    Teuchos::Ptr<
-		    const Tpetra::Map<local_ordinal_t,
-		    global_ordinal_t,
-		    node_t> > distribution_map,
-=======
                     size_t lda,
                     Teuchos::Ptr<
                     const Tpetra::Map<local_ordinal_t,
                     global_ordinal_t,
                     node_t> > distribution_map,
->>>>>>> 1e7e8d39
         EDistribution distribution) const;
 
 
@@ -227,19 +215,11 @@
      * \param newVals The values to be exported into the global space.
      */
     void put1dData( const Teuchos::ArrayView<const scalar_t>& new_data,
-<<<<<<< HEAD
-		    size_t lda,
-		    Teuchos::Ptr<
-		    const Tpetra::Map<local_ordinal_t,
-		    global_ordinal_t,
-		    node_t> > source_map,
-=======
                     size_t lda,
                     Teuchos::Ptr<
                     const Tpetra::Map<local_ordinal_t,
                     global_ordinal_t,
                     node_t> > source_map,
->>>>>>> 1e7e8d39
         EDistribution distribution );
 
 
