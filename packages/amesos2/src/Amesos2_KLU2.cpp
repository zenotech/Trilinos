// @HEADER
//
// ***********************************************************************
//
//           Amesos2: Templated Direct Sparse Solver Package
//                  Copyright 2011 Sandia Corporation
//
// Under the terms of Contract DE-AC04-94AL85000 with Sandia Corporation,
// the U.S. Government retains certain rights in this software.
//
// Redistribution and use in source and binary forms, with or without
// modification, are permitted provided that the following conditions are
// met:
//
// 1. Redistributions of source code must retain the above copyright
// notice, this list of conditions and the following disclaimer.
//
// 2. Redistributions in binary form must reproduce the above copyright
// notice, this list of conditions and the following disclaimer in the
// documentation and/or other materials provided with the distribution.
//
// 3. Neither the name of the Corporation nor the names of the
// contributors may be used to endorse or promote products derived from
// this software without specific prior written permission.
//
// THIS SOFTWARE IS PROVIDED BY SANDIA CORPORATION "AS IS" AND ANY
// EXPRESS OR IMPLIED WARRANTIES, INCLUDING, BUT NOT LIMITED TO, THE
// IMPLIED WARRANTIES OF MERCHANTABILITY AND FITNESS FOR A PARTICULAR
// PURPOSE ARE DISCLAIMED. IN NO EVENT SHALL SANDIA CORPORATION OR THE
// CONTRIBUTORS BE LIABLE FOR ANY DIRECT, INDIRECT, INCIDENTAL, SPECIAL,
// EXEMPLARY, OR CONSEQUENTIAL DAMAGES (INCLUDING, BUT NOT LIMITED TO,
// PROCUREMENT OF SUBSTITUTE GOODS OR SERVICES; LOSS OF USE, DATA, OR
// PROFITS; OR BUSINESS INTERRUPTION) HOWEVER CAUSED AND ON ANY THEORY OF
// LIABILITY, WHETHER IN CONTRACT, STRICT LIABILITY, OR TORT (INCLUDING
// NEGLIGENCE OR OTHERWISE) ARISING IN ANY WAY OUT OF THE USE OF THIS
// SOFTWARE, EVEN IF ADVISED OF THE POSSIBILITY OF SUCH DAMAGE.
//
// Questions? Contact Michael A. Heroux (maherou@sandia.gov)
//
// ***********************************************************************
//
// @HEADER

#include "Amesos2_KLU2_decl.hpp"

#ifdef HAVE_AMESOS2_EXPLICIT_INSTANTIATION

#include "Amesos2_KLU2_def.hpp"
#include "Amesos2_ExplicitInstantiationHelpers.hpp"

namespace Amesos2 {

<<<<<<< HEAD
#ifdef HAVE_TPETRA_INST_INT_INT
=======
>>>>>>> 1e7e8d39
#ifdef HAVE_AMESOS2_EPETRA
  AMESOS2_SOLVER_EPETRA_INST(KLU2);
#endif
#endif

}


<<<<<<< HEAD
=======
}


>>>>>>> 1e7e8d39
#ifdef HAVE_TPETRA_INST_INT_INT
namespace Amesos2 {
#ifdef HAVE_TPETRA_INST_FLOAT
  AMESOS2_SOLVER_TPETRA_INST(KLU2,float,int,int);
#endif
#ifdef HAVE_TPETRA_INST_DOUBLE
  AMESOS2_SOLVER_TPETRA_INST(KLU2,double,int,int);
#endif
#ifdef HAVE_TPETRA_INST_COMPLEX_FLOAT
  AMESOS2_SOLVER_TPETRA_INST(KLU2,std::complex<float>,int,int);
#endif
#ifdef HAVE_TPETRA_INST_COMPLEX_DOUBLE
  AMESOS2_SOLVER_TPETRA_INST(KLU2,std::complex<double>,int,int);
#endif
}
#endif //END INST_INT_INT

#ifdef HAVE_TPETRA_INST_INT_UNSIGNED
namespace Amesos2 {
#ifdef HAVE_TPETRA_INST_FLOAT
  AMESOS2_SOLVER_TPETRA_INST(KLU2,float,int,unsigned int);
#endif
#ifdef HAVE_TPETRA_INST_DOUBLE
  AMESOS2_SOLVER_TPETRA_INST(KLU2,double,int,unsigned int);
#endif
#ifdef HAVE_TPETRA_INST_COMPLEX_FLOAT
  AMESOS2_SOLVER_TPETRA_INST(KLU2,std::complex<float>,int,unsigned int);
#endif
#ifdef HAVE_TPETRA_INST_COMPLEX_DOUBLE
  AMESOS2_SOLVER_TPETRA_INST(KLU2,std::complex<double>,int,unsigned int);
#endif
}
#endif //END INST_INST_UNSIGNED




#ifdef HAVE_TPETRA_INST_INT_LONG
namespace Amesos2 {
#ifdef HAVE_TPETRA_INST_FLOAT
  AMESOS2_SOLVER_TPETRA_INST(KLU2,float,int,long);
#endif
#ifdef HAVE_TPETRA_INST_DOUBLE
  AMESOS2_SOLVER_TPETRA_INST(KLU2,double,int,long);
#endif
#ifdef HAVE_TPETRA_INST_COMPLEX_FLOAT
  AMESOS2_SOLVER_TPETRA_INST(KLU2,std::complex<float>,int,long);
#endif
#ifdef HAVE_TPETRA_INST_COMPLEX_DOUBLE
  AMESOS2_SOLVER_TPETRA_INST(KLU2,std::complex<double>,int,long);
#endif
}
#endif

#ifdef HAVE_TPETRA_INST_INT_UNSIGNED_LONG
namespace Amesos2 {
#ifdef HAVE_TPETRA_INST_FLOAT
  AMESOS2_SOLVER_TPETRA_INST(KLU2,float,int,unsigned long);
#endif
#ifdef HAVE_TPETRA_INST_DOUBLE
  AMESOS2_SOLVER_TPETRA_INST(KLU2,double,int,unsigned long);
#endif
#ifdef HAVE_TPETRA_INST_COMPLEX_FLOAT
  AMESOS2_SOLVER_TPETRA_INST(KLU2,std::complex<float>,int,unsigned long);
#endif
#ifdef HAVE_TPETRA_INST_COMPLEX_DOUBLE
  AMESOS2_SOLVER_TPETRA_INST(KLU2,std::complex<double>,int,unsigned long);
#endif
}
#endif

#ifdef HAVE_TPETRA_INST_INT_LONG_LONG
namespace Amesos2 {
#ifdef HAVE_TPETRA_INST_FLOAT
  AMESOS2_SOLVER_TPETRA_INST(KLU2,float,int,long long);
#endif
#ifdef HAVE_TPETRA_INST_DOUBLE
  AMESOS2_SOLVER_TPETRA_INST(KLU2,double,int,long long);
#endif
#ifdef HAVE_TPETRA_INST_COMPLEX_FLOAT
  AMESOS2_SOLVER_TPETRA_INST(KLU2,std::complex<float>,int,long long);
#endif
#ifdef HAVE_TPETRA_INST_COMPLEX_DOUBLE
  AMESOS2_SOLVER_TPETRA_INST(KLU2,std::complex<double>,int,long long);
#endif
}
#endif
//
// 7-Nov-2014: JJH code copied from Amesos2_SuperLU.cpp.
//
#include "Kokkos_DefaultNode.hpp"
#include "TpetraCore_ETIHelperMacros.h"

#define AMESOS2_KLU2_LOCAL_INSTANT(S,LO,GO,N)                        \
  template class Amesos2::KLU2<Tpetra::CrsMatrix<S, LO, GO, N>,      \
                                  Tpetra::MultiVector<S, LO, GO,  N> >;

TPETRA_ETI_MANGLING_TYPEDEFS()

#if defined(HAVE_TPETRA_INST_SERIAL) && !defined(HAVE_TPETRA_DEFAULTNODE_SERIALWRAPPERNODE)
#define NODETYPE Kokkos_Compat_KokkosSerialWrapperNode
#ifdef HAVE_TPETRA_INST_FLOAT
  #ifdef HAVE_TPETRA_INST_INT_INT
    AMESOS2_KLU2_LOCAL_INSTANT(float, int, int, NODETYPE)
  #endif
  #ifdef HAVE_TPETRA_INST_INT_LONG
    AMESOS2_KLU2_LOCAL_INSTANT(float, int, long, NODETYPE)
  #endif
  #ifdef HAVE_TPETRA_INST_INT_LONG_LONG
    AMESOS2_KLU2_LOCAL_INSTANT(float, int, long long, NODETYPE)
  #endif
  #ifdef HAVE_TPETRA_INST_INT_UNSIGNED
    AMESOS2_KLU2_LOCAL_INSTANT(float, int, unsigned int, NODETYPE)
  #endif
#endif
#ifdef HAVE_TPETRA_INST_DOUBLE
    #ifdef HAVE_TPETRA_INST_INT_INT
    AMESOS2_KLU2_LOCAL_INSTANT(double, int, int, NODETYPE)
    #endif
    #ifdef HAVE_TPETRA_INST_INT_LONG
      AMESOS2_KLU2_LOCAL_INSTANT(double, int, long, NODETYPE)
    #endif
    #ifdef HAVE_TPETRA_INST_INT_LONG_LONG
      AMESOS2_KLU2_LOCAL_INSTANT(double, int, long long, NODETYPE)
    #endif
    #ifdef HAVE_TPETRA_INST_INT_UNSIGNED
      AMESOS2_KLU2_LOCAL_INSTANT(double, int, unsigned int, NODETYPE)
    #endif
#endif
#ifdef HAVE_TPETRA_INST_COMPLEX_FLOAT
  #ifdef HAVE_TPETRA_INST_INT_INT
    AMESOS2_KLU2_LOCAL_INSTANT(std::complex<float>, int, int, NODETYPE)
  #endif
  #ifdef HAVE_TPETRA_INST_INT_LONG
    AMESOS2_KLU2_LOCAL_INSTANT(std::complex<float>, int, long, NODETYPE)
  #endif
  #ifdef HAVE_TPETRA_INST_INT_LONG_LONG
    AMESOS2_KLU2_LOCAL_INSTANT(std::complex<float>, int, long long, NODETYPE)
  #endif
  #ifdef HAVE_TPETRA_INST_INT_UNSIGNED
    AMESOS2_KLU2_LOCAL_INSTANT(std::complex<float>, int, unsigned int, NODETYPE)
  #endif
#endif
#ifdef HAVE_TPETRA_INST_COMPLEX_DOUBLE
    #ifdef HAVE_TPETRA_INST_INT_INT
      AMESOS2_KLU2_LOCAL_INSTANT(std::complex<double>, int, int, NODETYPE)
    #endif
    #ifdef HAVE_TPETRA_INST_INT_LONG
      AMESOS2_KLU2_LOCAL_INSTANT(std::complex<double>, int, long, NODETYPE)
    #endif
    #ifdef HAVE_TPETRA_INST_INT_LONG_LONG
      AMESOS2_KLU2_LOCAL_INSTANT(std::complex<double>, int, long long, NODETYPE)
    #endif
    #ifdef HAVE_TPETRA_INST_INT_UNSIGNED
      AMESOS2_KLU2_LOCAL_INSTANT(std::complex<double>, int, unsigned int, NODETYPE)
    #endif
#endif
#undef NODETYPE
#endif

#if defined(HAVE_TPETRA_INST_PTHREAD) && !defined(HAVE_TPETRA_DEFAULTNODE_THREADSWRAPPERNODE)
#define NODETYPE Kokkos_Compat_KokkosThreadsWrapperNode
#ifdef HAVE_TPETRA_INST_FLOAT
  #ifdef HAVE_TPETRA_INST_INT_INT
    AMESOS2_KLU2_LOCAL_INSTANT(float, int, int, NODETYPE)
  #endif
  #ifdef HAVE_TPETRA_INST_INT_LONG
    AMESOS2_KLU2_LOCAL_INSTANT(float, int, long, NODETYPE)
  #endif
  #ifdef HAVE_TPETRA_INST_INT_LONG_LONG
    AMESOS2_KLU2_LOCAL_INSTANT(float, int, long long, NODETYPE)
  #endif
  #ifdef HAVE_TPETRA_INST_INT_UNSIGNED
    AMESOS2_KLU2_LOCAL_INSTANT(float, int, unsigned int, NODETYPE)
  #endif
#endif
#ifdef HAVE_TPETRA_INST_DOUBLE
    #ifdef HAVE_TPETRA_INST_INT_INT
      AMESOS2_KLU2_LOCAL_INSTANT(double, int, int, NODETYPE)
    #endif
    #ifdef HAVE_TPETRA_INST_INT_LONG
      AMESOS2_KLU2_LOCAL_INSTANT(double, int, long, NODETYPE)
    #endif
    #ifdef HAVE_TPETRA_INST_INT_LONG_LONG
      AMESOS2_KLU2_LOCAL_INSTANT(double, int, long long, NODETYPE)
    #endif
    #ifdef HAVE_TPETRA_INST_INT_UNSIGNED
      AMESOS2_KLU2_LOCAL_INSTANT(double, int, unsigned int, NODETYPE)
    #endif
#endif
#ifdef HAVE_TPETRA_INST_COMPLEX_FLOAT
  #ifdef HAVE_TPETRA_INST_INT_INT
    AMESOS2_KLU2_LOCAL_INSTANT(std::complex<float>, int, int, NODETYPE)
  #endif
  #ifdef HAVE_TPETRA_INST_INT_LONG
    AMESOS2_KLU2_LOCAL_INSTANT(std::complex<float>, int, long, NODETYPE)
  #endif
  #ifdef HAVE_TPETRA_INST_INT_LONG_LONG
    AMESOS2_KLU2_LOCAL_INSTANT(std::complex<float>, int, long long, NODETYPE)
  #endif
  #ifdef HAVE_TPETRA_INST_INT_UNSIGNED
    AMESOS2_KLU2_LOCAL_INSTANT(std::complex<float>, int, unsigned int, NODETYPE)
  #endif
#endif
#ifdef HAVE_TPETRA_INST_COMPLEX_DOUBLE
    #ifdef HAVE_TPETRA_INST_INT_INT
      AMESOS2_KLU2_LOCAL_INSTANT(std::complex<double>, int, int, NODETYPE)
    #endif
    #ifdef HAVE_TPETRA_INST_INT_LONG
      AMESOS2_KLU2_LOCAL_INSTANT(std::complex<double>, int, long, NODETYPE)
    #endif
    #ifdef HAVE_TPETRA_INST_INT_LONG_LONG
      AMESOS2_KLU2_LOCAL_INSTANT(std::complex<double>, int, long long, NODETYPE)
    #endif
    #ifdef HAVE_TPETRA_INST_INT_UNSIGNED
      AMESOS2_KLU2_LOCAL_INSTANT(std::complex<double>, int, unsigned int, NODETYPE)
    #endif
#endif
#undef NODETYPE
#endif

#if defined(HAVE_TPETRA_INST_OPENMP) && !defined(HAVE_TPETRA_DEFAULTNODE_OPENMPWRAPPERNODE)
#define NODETYPE Kokkos_Compat_KokkosOpenMPWrapperNode
#ifdef HAVE_TPETRA_INST_FLOAT
  #ifdef HAVE_TPETRA_INST_INT_INT
    AMESOS2_KLU2_LOCAL_INSTANT(float, int, int, NODETYPE)
  #endif
  #ifdef HAVE_TPETRA_INST_INT_LONG
    AMESOS2_KLU2_LOCAL_INSTANT(float, int, long, NODETYPE)
  #endif
  #ifdef HAVE_TPETRA_INST_INT_LONG_LONG
    AMESOS2_KLU2_LOCAL_INSTANT(float, int, long long, NODETYPE)
  #endif
  #ifdef HAVE_TPETRA_INST_INT_UNSIGNED
    AMESOS2_KLU2_LOCAL_INSTANT(float, int, unsigned int, NODETYPE)
  #endif
#endif
#ifdef HAVE_TPETRA_INST_DOUBLE
    #ifdef HAVE_TPETRA_INST_INT_INT
     AMESOS2_KLU2_LOCAL_INSTANT(double, int, int, NODETYPE)
    #endif
    #ifdef HAVE_TPETRA_INST_INT_LONG
      AMESOS2_KLU2_LOCAL_INSTANT(double, int, long, NODETYPE)
    #endif
    #ifdef HAVE_TPETRA_INST_INT_LONG_LONG
      AMESOS2_KLU2_LOCAL_INSTANT(double, int, long long, NODETYPE)
    #endif
    #ifdef HAVE_TPETRA_INST_INT_UNSIGNED
      AMESOS2_KLU2_LOCAL_INSTANT(double, int, unsigned int, NODETYPE)
    #endif
#endif
#ifdef HAVE_TPETRA_INST_COMPLEX_FLOAT
  #ifdef HAVE_TPETRA_INST_INT_INT
   AMESOS2_KLU2_LOCAL_INSTANT(std::complex<float>, int, int, NODETYPE)
  #endif
  #ifdef HAVE_TPETRA_INST_INT_LONG
    AMESOS2_KLU2_LOCAL_INSTANT(std::complex<float>, int, long, NODETYPE)
  #endif
  #ifdef HAVE_TPETRA_INST_INT_LONG_LONG
    AMESOS2_KLU2_LOCAL_INSTANT(std::complex<float>, int, long long, NODETYPE)
  #endif
  #ifdef HAVE_TPETRA_INST_INT_UNSIGNED
    AMESOS2_KLU2_LOCAL_INSTANT(std::complex<float>, int, unsigned int, NODETYPE)
  #endif
#endif
#ifdef HAVE_TPETRA_INST_COMPLEX_DOUBLE
    #ifdef HAVE_TPETRA_INST_INT_INT
     AMESOS2_KLU2_LOCAL_INSTANT(std::complex<double>, int, int, NODETYPE)
    #endif
    #ifdef HAVE_TPETRA_INST_INT_LONG
      AMESOS2_KLU2_LOCAL_INSTANT(std::complex<double>, int, long, NODETYPE)
    #endif
    #ifdef HAVE_TPETRA_INST_INT_LONG_LONG
      AMESOS2_KLU2_LOCAL_INSTANT(std::complex<double>, int, long long, NODETYPE)
    #endif
    #ifdef HAVE_TPETRA_INST_INT_UNSIGNED
      AMESOS2_KLU2_LOCAL_INSTANT(std::complex<double>, int, unsigned int, NODETYPE)
    #endif
#endif
#undef NODETYPE
#endif

#if defined(HAVE_TPETRA_INST_CUDA) && !defined(HAVE_TPETRA_DEFAULTNODE_CUDAWRAPPERNODE)
#define NODETYPE Kokkos_Compat_KokkosCudaWrapperNode
#ifdef HAVE_TPETRA_INST_FLOAT
  #ifdef HAVE_TPETRA_INST_INT_INT
    AMESOS2_KLU2_LOCAL_INSTANT(float, int, int, NODETYPE)
  #endif
  #ifdef HAVE_TPETRA_INST_INT_LONG
    AMESOS2_KLU2_LOCAL_INSTANT(float, int, long, NODETYPE)
  #endif
  #ifdef HAVE_TPETRA_INST_INT_LONG_LONG
    AMESOS2_KLU2_LOCAL_INSTANT(float, int, long long, NODETYPE)
  #endif
  #ifdef HAVE_TPETRA_INST_INT_UNSIGNED
    AMESOS2_KLU2_LOCAL_INSTANT(float, int, unsigned int, NODETYPE)
  #endif
#endif
#ifdef HAVE_TPETRA_INST_DOUBLE
    #ifdef HAVE_TPETRA_INST_INT_INT
      AMESOS2_KLU2_LOCAL_INSTANT(double, int, int, NODETYPE)
    #endif
    #ifdef HAVE_TPETRA_INST_INT_LONG
      AMESOS2_KLU2_LOCAL_INSTANT(double, int, long, NODETYPE)
    #endif
    #ifdef HAVE_TPETRA_INST_INT_LONG_LONG
      AMESOS2_KLU2_LOCAL_INSTANT(double, int, long long, NODETYPE)
    #endif
    #ifdef HAVE_TPETRA_INST_INT_UNSIGNED
      AMESOS2_KLU2_LOCAL_INSTANT(double, int, unsigned int, NODETYPE)
    #endif
#endif
#ifdef HAVE_TPETRA_INST_COMPLEX_FLOAT
  #ifdef HAVE_TPETRA_INST_INT_INT
    AMESOS2_KLU2_LOCAL_INSTANT(std::complex<float>, int, int, NODETYPE)
  #endif
  #ifdef HAVE_TPETRA_INST_INT_LONG
    AMESOS2_KLU2_LOCAL_INSTANT(std::complex<float>, int, long, NODETYPE)
  #endif
  #ifdef HAVE_TPETRA_INST_INT_LONG_LONG
    AMESOS2_KLU2_LOCAL_INSTANT(std::complex<float>, int, long long, NODETYPE)
  #endif
  #ifdef HAVE_TPETRA_INST_INT_UNSIGNED
    AMESOS2_KLU2_LOCAL_INSTANT(std::complex<float>, int, unsigned int, NODETYPE)
  #endif
#endif
#ifdef HAVE_TPETRA_INST_COMPLEX_DOUBLE
    #ifdef HAVE_TPETRA_INST_INT_INT
      AMESOS2_KLU2_LOCAL_INSTANT(std::complex<double>, int, int, NODETYPE)
    #endif
    #ifdef HAVE_TPETRA_INST_INT_LONG
      AMESOS2_KLU2_LOCAL_INSTANT(std::complex<double>, int, long, NODETYPE)
    #endif
    #ifdef HAVE_TPETRA_INST_INT_LONG_LONG
      AMESOS2_KLU2_LOCAL_INSTANT(std::complex<double>, int, long long, NODETYPE)
    #endif
    #ifdef HAVE_TPETRA_INST_INT_UNSIGNED
      AMESOS2_KLU2_LOCAL_INSTANT(std::complex<double>, int, unsigned int, NODETYPE)
    #endif
#endif
#undef NODETYPE
#endif

#endif  // HAVE_AMESOS2_EXPLICIT_INSTANTIATION<|MERGE_RESOLUTION|>--- conflicted
+++ resolved
@@ -50,24 +50,13 @@
 
 namespace Amesos2 {
 
-<<<<<<< HEAD
-#ifdef HAVE_TPETRA_INST_INT_INT
-=======
->>>>>>> 1e7e8d39
 #ifdef HAVE_AMESOS2_EPETRA
   AMESOS2_SOLVER_EPETRA_INST(KLU2);
 #endif
-#endif
-
-}
-
-
-<<<<<<< HEAD
-=======
-}
-
-
->>>>>>> 1e7e8d39
+
+}
+
+
 #ifdef HAVE_TPETRA_INST_INT_INT
 namespace Amesos2 {
 #ifdef HAVE_TPETRA_INST_FLOAT
