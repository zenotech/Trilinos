INCLUDE(TrilinosCreateClientTemplateHeaders)

# Note about the use of wildcard in CMakeLists.txt: CMake dont't know
# when new files is added. You need to re-run CMake manually to
# regenerate a build system incorporating the new file.
# YOU MUST ALSO TOUCH A CMAKE CONFIGURATION FILE WHEN YOU PUSH THE NEW
# FILE TO FORCE THE RECONFIGURE ON OTHER PEOPLE'S BUILDS.

#
# Package-specific configuration options
#

TRIBITS_CONFIGURE_FILE(${PACKAGE_NAME}_config.hpp)

#
# Define the header and source files (and directories)
#

SET(DIR  ${CMAKE_CURRENT_SOURCE_DIR})
SET(BDIR ${CMAKE_CURRENT_BINARY_DIR})


INCLUDE_DIRECTORIES(${DIR})
INCLUDE_DIRECTORIES(${DIR}/Graph)
INCLUDE_DIRECTORIES(${DIR}/Graph/BrickAggregation)
INCLUDE_DIRECTORIES(${DIR}/Graph/Containers)
INCLUDE_DIRECTORIES(${DIR}/Graph/CoupledAggregation)
INCLUDE_DIRECTORIES(${DIR}/Graph/HybridAggregation)
INCLUDE_DIRECTORIES(${DIR}/Graph/MatrixTransformation)
INCLUDE_DIRECTORIES(${DIR}/Graph/PairwiseAggregation)
INCLUDE_DIRECTORIES(${DIR}/Graph/StructuredAggregation)
INCLUDE_DIRECTORIES(${DIR}/Graph/StructuredAggregation/coupled)
INCLUDE_DIRECTORIES(${DIR}/Graph/StructuredAggregation/uncoupled)
INCLUDE_DIRECTORIES(${DIR}/Graph/UncoupledAggregation)
INCLUDE_DIRECTORIES(${DIR}/Graph/UserAggregation)
INCLUDE_DIRECTORIES(${DIR}/Headers)
INCLUDE_DIRECTORIES(${DIR}/Interface)
INCLUDE_DIRECTORIES(${DIR}/Interface/FacadeClasses)
INCLUDE_DIRECTORIES(${DIR}/Misc)
INCLUDE_DIRECTORIES(${DIR}/MueCentral)
INCLUDE_DIRECTORIES(${DIR}/Rebalancing)
INCLUDE_DIRECTORIES(${DIR}/Smoothers)
INCLUDE_DIRECTORIES(${DIR}/Transfers/BaseClass)
INCLUDE_DIRECTORIES(${DIR}/Transfers/BlackBox)
INCLUDE_DIRECTORIES(${DIR}/Smoothers/BlockedSmoothers)
INCLUDE_DIRECTORIES(${DIR}/Transfers/BlockedTransfers)
INCLUDE_DIRECTORIES(${DIR}/Transfers/Energy-Minimization)
INCLUDE_DIRECTORIES(${DIR}/Transfers/Energy-Minimization/Solvers)
INCLUDE_DIRECTORIES(${DIR}/Transfers/GeneralGeometric)
INCLUDE_DIRECTORIES(${DIR}/Transfers/Generic)
INCLUDE_DIRECTORIES(${DIR}/Transfers/Geometric-Interpolation)
INCLUDE_DIRECTORIES(${DIR}/Transfers/Petrov-Galerkin-SA)
INCLUDE_DIRECTORIES(${DIR}/Transfers/SemiCoarsen)
INCLUDE_DIRECTORIES(${DIR}/Transfers/Smoothed-Aggregation)
INCLUDE_DIRECTORIES(${DIR}/Transfers/User)
INCLUDE_DIRECTORIES(${DIR}/Utils)
INCLUDE_DIRECTORIES(${DIR}/Utils/ForwardDeclaration)
INCLUDE_DIRECTORIES(${DIR}/../adapters/xpetra)
IF (${PACKAGE_NAME}_ENABLE_Epetra)
  INCLUDE_DIRECTORIES(${DIR}/../adapters/epetra)
ENDIF()
IF (${PACKAGE_NAME}_ENABLE_Tpetra)
  INCLUDE_DIRECTORIES(${DIR}/../adapters/tpetra)
ENDIF()
IF (${PACKAGE_NAME}_ENABLE_AmgX)
  INCLUDE_DIRECTORIES(${DIR}/../adapters/amgx)
ENDIF()
IF (${PACKAGE_NAME}_ENABLE_Intrepid2)
  INCLUDE_DIRECTORIES(${DIR}/Transfers/PCoarsen)
ENDIF()

# Function to generate ETI (explicit template instantiation) files
# from a template and list of class names

IF (${PACKAGE_NAME}_ENABLE_SPLIT_ETI_CPP_FILES)

#########################################################
## TAW: 2/1/16
## CMake-based ETI system inspired by Tpetra ETI
## - auto generate *.cpp files for (all) MueLu classes
## - split *.cpp files into extra cpp files for
##   each configuration. This may slow down the compilation
##   process.
#########################################################
FUNCTION(MUELU_PROCESS_ETI_TEMPLATE TEMPLATE_FILE_DIR ETI_CLASSES PROCESSED_FILE SOURCES_LIST SKIP_SCALAR_INSTANTIATION)

  # Make sure that Tpetra actually defined these variables, even if they
  # are empty.
  # TODO: workaround for Tpetra is disabled but Epetra is enabled?
  ASSERT_DEFINED(TpetraCore_ETI_SCALARS)
  ASSERT_DEFINED(TpetraCore_ETI_LORDS)
  ASSERT_DEFINED(TpetraCore_ETI_GORDS)
  ASSERT_DEFINED(TpetraCore_ETI_NODES)

  # Exclude GlobalOrdinal types from the list of Scalar types over which
  # MueLu does ETI.
  #
  # Look at each entry in Tpetra's list of ETI Scalar types.  If it is
  # also a Tpetra ETI GlobalOrdinal type, don't append it to MueLu's
  # list of ETI Scalar types.  Otherwise, do.
  SET (MueLu_ETI_SCALARS_TEMP ) # start with the empty list
  FOREACH (scalarName IN LISTS TpetraCore_ETI_SCALARS)
    LIST (FIND TpetraCore_ETI_GORDS ${scalarName} scalarNameIndex)
    IF (-1 EQUAL scalarNameIndex) # not in the list of integer types
      LIST (APPEND MueLu_ETI_SCALARS_TEMP ${scalarName})
    ENDIF ()
  ENDFOREACH ()

  SET(MueLu_ETI_SCALARS ${MueLu_ETI_SCALARS_TEMP})
  SET(MueLu_ETI_LORDS   ${TpetraCore_ETI_LORDS})
  SET(MueLu_ETI_GORDS   ${TpetraCore_ETI_GORDS})
  SET(MueLu_ETI_NODES   ${TpetraCore_ETI_NODES})

  #MESSAGE("MueLu_ETI_SCALARS = ${MueLu_ETI_SCALARS}")
  #MESSAGE("MueLu_ETI_LORDS   = ${MueLu_ETI_LORDS}")
  #MESSAGE("MueLu_ETI_GORDS   = ${MueLu_ETI_GORDS}")
  #MESSAGE("MueLu_ETI_NODES   = ${MueLu_ETI_NODES}")

  # check whether both Epetra and Tpetra are enabled
  SET(MueLu_ETI_EpetraGuards "")
  SET(MueLu_ETI_EpetraGuards_END "")
  IF (${PACKAGE_NAME}_ENABLE_Epetra AND ${PACKAGE_NAME}_ENABLE_Tpetra)
  # both Epetra and Tpetra are enabled. The Epetra instantiation needs to be guarded
  SET(MueLu_ETI_EpetraGuards "#if ((defined(EPETRA_HAVE_OMP) && (!defined(HAVE_TPETRA_INST_OPENMP) || !defined(HAVE_TPETRA_INST_INT_INT))) || (!defined(EPETRA_HAVE_OMP) && (!defined(HAVE_TPETRA_INST_SERIAL) || !defined(HAVE_TPETRA_INST_INT_INT))))")
    SET(MueLu_ETI_EpetraGuards_END "#endif")
  ENDIF()

  # loop over all ETI_CLASSES
  SET(SRCS "")
  FOREACH(CLASS ${ETI_CLASSES})
    # find spearator of class name and (optional) conditions
    string(FIND ${CLASS} "-" DASHPOS)
    IF ('${DASHPOS}' STREQUAL '-1')
      string(SUBSTRING ${CLASS} 0 ${DASHPOS} CLASS_NAME)
      #MESSAGE("New class name = ${CLASS_NAME}")
      set (CONDITION_NAME "")
      set (CONDITION_NAME_END "")
    ELSE()
      string(SUBSTRING ${CLASS} 0 ${DASHPOS} CLASS_NAME)
      #MESSAGE("New class name = ${CLASS_NAME}")
      string(SUBSTRING ${CLASS} ${DASHPOS} -1 CONDITION_NAME)
      string(REPLACE "[" "(" CONDITION_NAME ${CONDITION_NAME})
      string(REPLACE "]" ")" CONDITION_NAME ${CONDITION_NAME})
      string(REPLACE "." " " CONDITION_NAME ${CONDITION_NAME})
      string(REPLACE "-" "" CONDITION_NAME ${CONDITION_NAME})
      string(REPLACE "?" "#" CONDITION_NAME ${CONDITION_NAME})
      string(STRIP CONDITION_NAME ${CONDITION_NAME})
      #MESSAGE("New condition name = ${CONDITION_NAME}")
      set (CONDITION_NAME_END "#endif")
    ENDIF()

    string(REPLACE "::" "_" CLASS_FILE_NAME "${CLASS_NAME}")
    string(TOUPPER "${CLASS_FILE_NAME}" UPPER_CASE_CLASS)
    string(REPLACE "CLASS_FILE_NAME" "${CLASS_FILE_NAME}" FINAL_FILE_NAME "${PROCESSED_FILE}")

    # If Epetra is enabled, instantiate it on <double,int,int,EpetraNode>
    # Note: no Epetra64 support in MueLu
    # EpetraNode is defined in the template file depending on the enabled
    # Kokkos nodes (either Serial or OpenMP)
    IF (${PACKAGE_NAME}_ENABLE_Epetra)
      IF(${SKIP_SCALAR_INSTANTIATION})
        CONFIGURE_FILE("${TEMPLATE_FILE_DIR}/MueLu_ETI_LO_GO_NO_Epetra.tmpl" ${FINAL_FILE_NAME}_Epetra.cpp)
        SET(SRCS ${SRCS} ${FINAL_FILE_NAME}_Epetra.cpp)
      ELSE()
        CONFIGURE_FILE("${TEMPLATE_FILE_DIR}/MueLu_ETI_SC_LO_GO_NO_Epetra.tmpl" ${FINAL_FILE_NAME}_Epetra.cpp)
        SET(SRCS ${SRCS} ${FINAL_FILE_NAME}_Epetra.cpp)
      ENDIF()
    ENDIF()

    # If Tpetra is enabled create the cpp file for all combinations of template parameters
    IF (${PACKAGE_NAME}_ENABLE_Tpetra)
      FOREACH(NT ${MueLu_ETI_NODES})
      TPETRA_MANGLE_TEMPLATE_PARAMETER(NT_MANGLED "${NT}")
      TPETRA_NODE_MACRO_NAME(NT_MACRO_NAME "${NT}")
      FOREACH(GO ${MueLu_ETI_GORDS})
        TPETRA_MANGLE_TEMPLATE_PARAMETER(GO_MANGLED "${GO}")
        TPETRA_SLG_MACRO_NAME(GO_MACRO_NAME "${GO}")
        FOREACH(LO ${MueLu_ETI_LORDS})
          TPETRA_MANGLE_TEMPLATE_PARAMETER(LO_MANGLED "${LO}")
          TPETRA_SLG_MACRO_NAME(LO_MACRO_NAME "${LO}")

          IF(${SKIP_SCALAR_INSTANTIATION})
            CONFIGURE_FILE("${TEMPLATE_FILE_DIR}/MueLu_ETI_LO_GO_NO_Tpetra.tmpl" ${FINAL_FILE_NAME}_${LO_MACRO_NAME}_${GO_MACRO_NAME}_${NT_MACRO_NAME}.cpp)
            SET(SRCS ${SRCS} ${FINAL_FILE_NAME}_${LO_MACRO_NAME}_${GO_MACRO_NAME}_${NT_MACRO_NAME}.cpp)
          ELSE()
            FOREACH(SC ${MueLu_ETI_SCALARS})
            TPETRA_MANGLE_TEMPLATE_PARAMETER(SC_MANGLED "${SC}")
            TPETRA_SLG_MACRO_NAME(SC_MACRO_NAME "${SC}")
            TPETRA_SC_MACRO_EXPR(SC_MACRO_EXPR "${SC}" "${GO}" "${SC_MACRO_NAME}")

            CONFIGURE_FILE("${TEMPLATE_FILE_DIR}/MueLu_ETI_SC_LO_GO_NO_Tpetra.tmpl" ${FINAL_FILE_NAME}_${SC_MACRO_NAME}_${LO_MACRO_NAME}_${GO_MACRO_NAME}_${NT_MACRO_NAME}.cpp)
          SET(SRCS ${SRCS} ${FINAL_FILE_NAME}_${SC_MACRO_NAME}_${LO_MACRO_NAME}_${GO_MACRO_NAME}_${NT_MACRO_NAME}.cpp)
            ENDFOREACH() # SC
          ENDIF() # skip loop over SC
        ENDFOREACH() # LO
      ENDFOREACH() # GO
    ENDFOREACH() # NT

    ENDIF()
  ENDFOREACH()
  SET(${SOURCES_LIST} ${SRCS} PARENT_SCOPE)
ENDFUNCTION(MUELU_PROCESS_ETI_TEMPLATE)

##
## MUELU_ETI_CPP_SOURCES collects all filenames of the MueLu ETI *.cpp files
## These are later added to the gloabl list of source files (SOURCES)
##
SET(MUELU_ETI_CPP_SOURCES "")

##
## only build ETI *.cpp files if ETI is enabled.
##
IF(${PACKAGE_NAME}_ENABLE_EXPLICIT_INSTANTIATION)
  ##
  ## MUELU_SC_LO_GO_NO_ETI_CLASSES is a list of all class names which ETI
  ## *.cpp files have to be generated for. Contains basically all MueLu
  ## classes (with some exceptions, though).
  ##
  GLOBAL_SET(MUELU_SC_LO_GO_NO_ETI_CLASSES  )
  INCLUDE(Utils/ExplicitInstantiation/ETI_SC_LO_GO_NO_classes.cmake)

  ##
  ## MUELU_LO_GO_NO_ETI_CLASSES is a list of all class names which ETI
  ## *.cpp files have to be generated for. Contains basically all MueLu
  ## classes (with some exceptions, though).
  ##
  GLOBAL_SET ( MUELU_LO_GO_NO_ETI_CLASSES  )
  INCLUDE(Utils/ExplicitInstantiation/ETI_LO_GO_NO_classes.cmake)

  MUELU_PROCESS_ETI_TEMPLATE(
    "Utils/ExplicitInstantiation"
    "${MUELU_SC_LO_GO_NO_ETI_CLASSES}"
    "Utils/ExplicitInstantiation/CLASS_FILE_NAME"
    MueLu_ETI_SC_LO_GO_NO_SRC
    0)
  LIST(APPEND MUELU_ETI_CPP_SOURCES ${MueLu_ETI_SC_LO_GO_NO_SRC})
<<<<<<< HEAD

=======
  
>>>>>>> 0db40943
  MUELU_PROCESS_ETI_TEMPLATE(
    "Utils/ExplicitInstantiation"
    "${MUELU_LO_GO_NO_ETI_CLASSES}"
    "Utils/ExplicitInstantiation/CLASS_FILE_NAME"
    MueLu_ETI_LO_GO_NO_SRC
    1)
  LIST(APPEND MUELU_ETI_CPP_SOURCES ${MueLu_ETI_LO_GO_NO_SRC})
ENDIF()

ELSE() # do not split cpp files

#########################################################
## TAW: 9/22/15
## CMake-based ETI system inspired by Ifpack2 ETI
## - auto generate *.cpp files for (all) MueLu classes
## - do not split *.cpp files into extra cpp files for
##   each configuration
## - This is the default ETI generation system
#########################################################

FUNCTION(MUELU_PROCESS_ETI_TEMPLATE ETI_CLASSES TEMPLATE_FILE PROCESSED_FILE SOURCES_LIST)
  SET(SRCS "")
  FOREACH(CLASS ${ETI_CLASSES})
    # find spearator of class name and (optional) conditions
    string(FIND ${CLASS} "-" DASHPOS)
    IF ('${DASHPOS}' STREQUAL '-1')
      string(SUBSTRING ${CLASS} 0 ${DASHPOS} CLASS_NAME)
      #MESSAGE("New class name = ${CLASS_NAME}")
      set (CONDITION_NAME "")
      set (CONDITION_NAME_END "")
    ELSE()
      string(SUBSTRING ${CLASS} 0 ${DASHPOS} CLASS_NAME)
      #MESSAGE("New class name = ${CLASS_NAME}")
      string(SUBSTRING ${CLASS} ${DASHPOS} -1 CONDITION_NAME)
      string(REPLACE "[" "(" CONDITION_NAME ${CONDITION_NAME})
      string(REPLACE "]" ")" CONDITION_NAME ${CONDITION_NAME})
      string(REPLACE "." " " CONDITION_NAME ${CONDITION_NAME})
      string(REPLACE "-" "" CONDITION_NAME ${CONDITION_NAME})
      string(REPLACE "?" "#" CONDITION_NAME ${CONDITION_NAME})
      string(STRIP CONDITION_NAME ${CONDITION_NAME})
      #MESSAGE("New condition name = ${CONDITION_NAME}")
      set (CONDITION_NAME_END "#endif")
    ENDIF()

    string(REPLACE "::" "_" CLASS_FILE_NAME "${CLASS_NAME}")
    string(TOUPPER "${CLASS_FILE_NAME}" UPPER_CASE_CLASS)
    string(REPLACE "CLASS_FILE_NAME" "${CLASS_FILE_NAME}" FINAL_FILE_NAME "${PROCESSED_FILE}")

    # the following generates one cpp file for all instantiations and
    # enabled configurations
    CONFIGURE_FILE(${TEMPLATE_FILE} ${FINAL_FILE_NAME})
    #MESSAGE("Configure file ${FINAL_FILE_NAME} using template ${TEMPLATE_FILE}")
    SET(SRCS ${SRCS} ${FINAL_FILE_NAME})

  ENDFOREACH()
  SET(${SOURCES_LIST} ${SRCS} PARENT_SCOPE)
ENDFUNCTION(MUELU_PROCESS_ETI_TEMPLATE)

##
## MUELU_ETI_CPP_SOURCES collects all filenames of the MueLu ETI *.cpp files
## These are later added to the gloabl list of source files (SOURCES)
##
SET(MUELU_ETI_CPP_SOURCES "")

##
## only build ETI *.cpp files if ETI is enabled.
##
IF(${PACKAGE_NAME}_ENABLE_EXPLICIT_INSTANTIATION)
  ##
  ## MUELU_SC_LO_GO_NO_ETI_CLASSES is a list of all class names which ETI
  ## *.cpp files have to be generated for. Contains basically all MueLu
  ## classes (with some exceptions, though).
  ##
  GLOBAL_SET(MUELU_SC_LO_GO_NO_ETI_CLASSES  )
  INCLUDE(Utils/ExplicitInstantiation/ETI_SC_LO_GO_NO_classes.cmake)

  ##
  ## MUELU_LO_GO_NO_ETI_CLASSES is a list of all class names which ETI
  ## *.cpp files have to be generated for. Contains basically all MueLu
  ## classes (with some exceptions, though).
  ##
  GLOBAL_SET ( MUELU_LO_GO_NO_ETI_CLASSES  )
  INCLUDE(Utils/ExplicitInstantiation/ETI_LO_GO_NO_classes.cmake)

  MUELU_PROCESS_ETI_TEMPLATE(
    "${MUELU_SC_LO_GO_NO_ETI_CLASSES}"
    Utils/ExplicitInstantiation/MueLu_ETI_SC_LO_GO_NO.tmpl
    "Utils/ExplicitInstantiation/CLASS_FILE_NAME.cpp"
    MueLu_ETI_SC_LO_GO_NO_SRC)
  LIST(APPEND MUELU_ETI_CPP_SOURCES ${MueLu_ETI_SC_LO_GO_NO_SRC})
<<<<<<< HEAD

=======
  
>>>>>>> 0db40943
  MUELU_PROCESS_ETI_TEMPLATE(
    "${MUELU_LO_GO_NO_ETI_CLASSES}"
    Utils/ExplicitInstantiation/MueLu_ETI_LO_GO_NO.tmpl
    "Utils/ExplicitInstantiation/CLASS_FILE_NAME.cpp"
    MueLu_ETI_LO_GO_NO_SRC)
  LIST(APPEND MUELU_ETI_CPP_SOURCES ${MueLu_ETI_LO_GO_NO_SRC})
ENDIF()

ENDIF() # split ETI files

###############################################
#The HEADERS variable is the list of headers that will be copied to the install directory during "make install".
## TODO check this
SET(HEADERS "")
APPEND_GLOB(HEADERS ${BDIR}/${PACKAGE_NAME}_config.hpp)
APPEND_GLOB(HEADERS */*.hpp)
APPEND_GLOB(HEADERS */*/*.hpp)
APPEND_GLOB(HEADERS */*/*/*.hpp)

SET(HEADERS_INTERFACE "")
APPEND_GLOB(HEADERS_INTERFACE Interface/*.hpp)
APPEND_GLOB(HEADERS_INTERFACE Interface/FacadeClasses/*.hpp)
LIST(REMOVE_ITEM HEADERS ${HEADERS_INTERFACE})


###############################################
SET(SOURCES ${MUELU_ETI_CPP_SOURCES})
APPEND_GLOB(SOURCES */*.cpp)
APPEND_GLOB(SOURCES ${DIR}/Graph/Containers/MueLu_LinkedList.cpp)

#
# Explicit instantiation
#

# Header file
# TODO: make a loop
TRILINOS_CREATE_CLIENT_TEMPLATE_HEADERS(${DIR}/Graph NOSIERRABJAM)
TRILINOS_CREATE_CLIENT_TEMPLATE_HEADERS(${DIR}/Graph/BrickAggregation NOSIERRABJAM)
TRILINOS_CREATE_CLIENT_TEMPLATE_HEADERS(${DIR}/Graph/Containers NOSIERRABJAM)
TRILINOS_CREATE_CLIENT_TEMPLATE_HEADERS(${DIR}/Graph/CoupledAggregation NOSIERRABJAM)
TRILINOS_CREATE_CLIENT_TEMPLATE_HEADERS(${DIR}/Graph/HybridAggregation NOSIERRABJAM)
TRILINOS_CREATE_CLIENT_TEMPLATE_HEADERS(${DIR}/Graph/MatrixTransformation NOSIERRABJAM)
TRILINOS_CREATE_CLIENT_TEMPLATE_HEADERS(${DIR}/Graph/PairwiseAggregation NOSIERRABJAM)
TRILINOS_CREATE_CLIENT_TEMPLATE_HEADERS(${DIR}/Graph/StructuredAggregation NOSIERRABJAM)
TRILINOS_CREATE_CLIENT_TEMPLATE_HEADERS(${DIR}/Graph/StructuredAggregation/coupled NOSIERRABJAM)
TRILINOS_CREATE_CLIENT_TEMPLATE_HEADERS(${DIR}/Graph/StructuredAggregation/uncoupled NOSIERRABJAM)
TRILINOS_CREATE_CLIENT_TEMPLATE_HEADERS(${DIR}/Graph/UncoupledAggregation NOSIERRABJAM)
TRILINOS_CREATE_CLIENT_TEMPLATE_HEADERS(${DIR}/Graph/UserAggregation NOSIERRABJAM)
TRILINOS_CREATE_CLIENT_TEMPLATE_HEADERS(${DIR}/Interface NOSIERRABJAM)
TRILINOS_CREATE_CLIENT_TEMPLATE_HEADERS(${DIR}/Interface/FacadeClasses NOSIERRABJAM)
TRILINOS_CREATE_CLIENT_TEMPLATE_HEADERS(${DIR}/Misc NOSIERRABJAM)
TRILINOS_CREATE_CLIENT_TEMPLATE_HEADERS(${DIR}/MueCentral NOSIERRABJAM)
TRILINOS_CREATE_CLIENT_TEMPLATE_HEADERS(${DIR}/Rebalancing NOSIERRABJAM)
TRILINOS_CREATE_CLIENT_TEMPLATE_HEADERS(${DIR}/Smoothers NOSIERRABJAM)
TRILINOS_CREATE_CLIENT_TEMPLATE_HEADERS(${DIR}/Smoothers/BlockedSmoothers NOSIERRABJAM)
TRILINOS_CREATE_CLIENT_TEMPLATE_HEADERS(${DIR}/Transfers/BaseClass NOSIERRABJAM)
TRILINOS_CREATE_CLIENT_TEMPLATE_HEADERS(${DIR}/Transfers/BlackBox NOSIERRABJAM)
TRILINOS_CREATE_CLIENT_TEMPLATE_HEADERS(${DIR}/Transfers/BlockedTransfers NOSIERRABJAM)
TRILINOS_CREATE_CLIENT_TEMPLATE_HEADERS(${DIR}/Transfers/Generic NOSIERRABJAM)
TRILINOS_CREATE_CLIENT_TEMPLATE_HEADERS(${DIR}/Transfers/Energy-Minimization NOSIERRABJAM)
TRILINOS_CREATE_CLIENT_TEMPLATE_HEADERS(${DIR}/Transfers/Energy-Minimization/Solvers NOSIERRABJAM)
TRILINOS_CREATE_CLIENT_TEMPLATE_HEADERS(${DIR}/Transfers/GeneralGeometric NOSIERRABJAM)
TRILINOS_CREATE_CLIENT_TEMPLATE_HEADERS(${DIR}/Transfers/Geometric-Interpolation NOSIERRABJAM)
TRILINOS_CREATE_CLIENT_TEMPLATE_HEADERS(${DIR}/Transfers/Petrov-Galerkin-SA NOSIERRABJAM)
TRILINOS_CREATE_CLIENT_TEMPLATE_HEADERS(${DIR}/Transfers/Smoothed-Aggregation NOSIERRABJAM)
TRILINOS_CREATE_CLIENT_TEMPLATE_HEADERS(${DIR}/Transfers/User NOSIERRABJAM)
TRILINOS_CREATE_CLIENT_TEMPLATE_HEADERS(${DIR}/Transfers/SemiCoarsen NOSIERRABJAM)
TRILINOS_CREATE_CLIENT_TEMPLATE_HEADERS(${DIR}/Utils NOSIERRABJAM)
TRILINOS_CREATE_CLIENT_TEMPLATE_HEADERS(${DIR}/../adapters/xpetra NOSIERRABJAM)
IF (${PACKAGE_NAME}_ENABLE_Tpetra)
  TRILINOS_CREATE_CLIENT_TEMPLATE_HEADERS(${DIR}/../adapters/tpetra NOSIERRABJAM)
ENDIF()
IF (${PACKAGE_NAME}_ENABLE_Intrepid2)
  TRILINOS_CREATE_CLIENT_TEMPLATE_HEADERS(${DIR}/Transfers/PCoarsen NOSIERRABJAM)
ENDIF()

# Cpp file
IF(${PACKAGE_NAME}_ENABLE_EXPLICIT_INSTANTIATION)
  CONFIGURE_FILE(${DIR}/Utils/ExplicitInstantiation/${PACKAGE_NAME}_ExplicitInstantiation.hpp.in ${BDIR}/MueLu_ExplicitInstantiation.hpp)
  APPEND_GLOB(SOURCES ${DIR}/Utils/ExplicitInstantiation/*.cpp)
ENDIF()

INCLUDE_DIRECTORIES(${BDIR}/)
APPEND_GLOB(HEADERS ${BDIR}/*.hpp)

# Remove everything in the interface directory and add it to a list for muelu-interface instead
SET(SOURCES_INTERFACE "")
APPEND_GLOB(SOURCES_INTERFACE Interface/*.cpp)
IF(${PACKAGE_NAME}_ENABLE_EXPLICIT_INSTANTIATION)
  APPEND_SET(SOURCES_INTERFACE ${DIR}/Utils/ExplicitInstantiation/MueLu_FacadeClassFactory.cpp)
  APPEND_SET(SOURCES_INTERFACE ${DIR}/Utils/ExplicitInstantiation/MueLu_ParameterListInterpreter.cpp)
  APPEND_SET(SOURCES_INTERFACE ${DIR}/Utils/ExplicitInstantiation/MueLu_MLParameterListInterpreter.cpp)
  APPEND_SET(SOURCES_INTERFACE ${DIR}/Utils/ExplicitInstantiation/MueLu_FacadeSimple.cpp)
  APPEND_SET(SOURCES_INTERFACE ${DIR}/Utils/ExplicitInstantiation/MueLu_FacadeBGS2x2.cpp)
  APPEND_SET(SOURCES_INTERFACE ${DIR}/Utils/ExplicitInstantiation/MueLu_FactoryFactory.cpp)
  APPEND_SET(SOURCES_INTERFACE ${DIR}/Utils/ExplicitInstantiation/MueLu_AdaptiveSaMLParameterListInterpreter.cpp)
ENDIF()
LIST(REMOVE_ITEM SOURCES ${SOURCES_INTERFACE})

if (NOT ${PACKAGE_NAME}_ENABLE_Ifpack2)
  LIST(REMOVE_ITEM HEADERS ${DIR}/Smoothers/MueLu_Ifpack2Smoother.hpp)
  LIST(REMOVE_ITEM SOURCES
    ${DIR}/Utils/ExplicitInstantiation/MueLu_Ifpack2Smoother.cpp)
ENDIF()

if (NOT ${PACKAGE_NAME}_ENABLE_Tpetra)
  LIST(REMOVE_ITEM SOURCES
    ${DIR}/Utils/ExplicitInstantiation/MueLu_TpetraOperator.cpp)
ENDIF()


#
# Define the targets for package's library(s)
#

TRIBITS_ADD_LIBRARY(
  muelu
  HEADERS ${HEADERS}
  SOURCES ${SOURCES}
<<<<<<< HEAD
  )
# touch CMakeLists.txt because a new file was created in Utils/ExplicitInstantiation of Utils/ForwardDeclaration
=======
  )
>>>>>>> 0db40943
<|MERGE_RESOLUTION|>--- conflicted
+++ resolved
@@ -234,11 +234,6 @@
     MueLu_ETI_SC_LO_GO_NO_SRC
     0)
   LIST(APPEND MUELU_ETI_CPP_SOURCES ${MueLu_ETI_SC_LO_GO_NO_SRC})
-<<<<<<< HEAD
-
-=======
-  
->>>>>>> 0db40943
   MUELU_PROCESS_ETI_TEMPLATE(
     "Utils/ExplicitInstantiation"
     "${MUELU_LO_GO_NO_ETI_CLASSES}"
@@ -329,11 +324,6 @@
     "Utils/ExplicitInstantiation/CLASS_FILE_NAME.cpp"
     MueLu_ETI_SC_LO_GO_NO_SRC)
   LIST(APPEND MUELU_ETI_CPP_SOURCES ${MueLu_ETI_SC_LO_GO_NO_SRC})
-<<<<<<< HEAD
-
-=======
-  
->>>>>>> 0db40943
   MUELU_PROCESS_ETI_TEMPLATE(
     "${MUELU_LO_GO_NO_ETI_CLASSES}"
     Utils/ExplicitInstantiation/MueLu_ETI_LO_GO_NO.tmpl
@@ -453,9 +443,4 @@
   muelu
   HEADERS ${HEADERS}
   SOURCES ${SOURCES}
-<<<<<<< HEAD
-  )
-# touch CMakeLists.txt because a new file was created in Utils/ExplicitInstantiation of Utils/ForwardDeclaration
-=======
-  )
->>>>>>> 0db40943
+  )