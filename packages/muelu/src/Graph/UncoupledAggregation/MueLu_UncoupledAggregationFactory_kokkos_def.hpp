// @HEADER
//
// ***********************************************************************
//
//        MueLu: A package for multigrid based preconditioning
//                  Copyright 2012 Sandia Corporation
//
// Under the terms of Contract DE-AC04-94AL85000 with Sandia Corporation,
// the U.S. Government retains certain rights in this software.
//
// Redistribution and use in source and binary forms, with or without
// modification, are permitted provided that the following conditions are
// met:
//
// 1. Redistributions of source code must retain the above copyright
// notice, this list of conditions and the following disclaimer.
//
// 2. Redistributions in binary form must reproduce the above copyright
// notice, this list of conditions and the following disclaimer in the
// documentation and/or other materials provided with the distribution.
//
// 3. Neither the name of the Corporation nor the names of the
// contributors may be used to endorse or promote products derived from
// this software without specific prior written permission.
//
// THIS SOFTWARE IS PROVIDED BY SANDIA CORPORATION "AS IS" AND ANY
// EXPRESS OR IMPLIED WARRANTIES, INCLUDING, BUT NOT LIMITED TO, THE
// IMPLIED WARRANTIES OF MERCHANTABILITY AND FITNESS FOR A PARTICULAR
// PURPOSE ARE DISCLAIMED. IN NO EVENT SHALL SANDIA CORPORATION OR THE
// CONTRIBUTORS BE LIABLE FOR ANY DIRECT, INDIRECT, INCIDENTAL, SPECIAL,
// EXEMPLARY, OR CONSEQUENTIAL DAMAGES (INCLUDING, BUT NOT LIMITED TO,
// PROCUREMENT OF SUBSTITUTE GOODS OR SERVICES; LOSS OF USE, DATA, OR
// PROFITS; OR BUSINESS INTERRUPTION) HOWEVER CAUSED AND ON ANY THEORY OF
// LIABILITY, WHETHER IN CONTRACT, STRICT LIABILITY, OR TORT (INCLUDING
// NEGLIGENCE OR OTHERWISE) ARISING IN ANY WAY OUT OF THE USE OF THIS
// SOFTWARE, EVEN IF ADVISED OF THE POSSIBILITY OF SUCH DAMAGE.
//
// Questions? Contact
//                    Jonathan Hu       (jhu@sandia.gov)
//                    Andrey Prokopenko (aprokop@sandia.gov)
//                    Ray Tuminaro      (rstumin@sandia.gov)
//
// ***********************************************************************
//
// @HEADER
#ifndef MUELU_UNCOUPLEDAGGREGATIONFACTORY_KOKKOS_DEF_HPP_
#define MUELU_UNCOUPLEDAGGREGATIONFACTORY_KOKKOS_DEF_HPP_

#ifdef HAVE_MUELU_KOKKOS_REFACTOR

#include <climits>

#include <Xpetra_Map.hpp>
#include <Xpetra_Vector.hpp>
#include <Xpetra_MultiVectorFactory.hpp>
#include <Xpetra_VectorFactory.hpp>

#include "MueLu_UncoupledAggregationFactory_kokkos_decl.hpp"

#include "MueLu_OnePtAggregationAlgorithm_kokkos.hpp"
#include "MueLu_PreserveDirichletAggregationAlgorithm_kokkos.hpp"
#include "MueLu_IsolatedNodeAggregationAlgorithm_kokkos.hpp"

#include "MueLu_AggregationPhase1Algorithm_kokkos.hpp"
#include "MueLu_AggregationPhase2aAlgorithm_kokkos.hpp"
#include "MueLu_AggregationPhase2bAlgorithm_kokkos.hpp"
#include "MueLu_AggregationPhase3Algorithm_kokkos.hpp"

#include "MueLu_Level.hpp"
#include "MueLu_LWGraph_kokkos.hpp"
#include "MueLu_Aggregates_kokkos.hpp"
#include "MueLu_MasterList.hpp"
#include "MueLu_Monitor.hpp"
#include "MueLu_AmalgamationInfo.hpp"
#include "MueLu_Utilities.hpp" // for sum_all and similar stuff...

#include "KokkosGraph_Distance2ColorHandle.hpp"
#include "KokkosGraph_Distance2Color.hpp"

namespace MueLu {

  template <class LocalOrdinal, class GlobalOrdinal, class Node>
  UncoupledAggregationFactory_kokkos<LocalOrdinal, GlobalOrdinal, Node>::UncoupledAggregationFactory_kokkos()
  : bDefinitionPhase_(true)
  { }

  template <class LocalOrdinal, class GlobalOrdinal, class Node>
  RCP<const ParameterList> UncoupledAggregationFactory_kokkos<LocalOrdinal, GlobalOrdinal, Node>::GetValidParameterList() const {
    RCP<ParameterList> validParamList = rcp(new ParameterList());

    // Aggregation parameters (used in aggregation algorithms)
    // TODO introduce local member function for each aggregation algorithm such that each aggregation algorithm can define its own parameters

    typedef Teuchos::StringToIntegralParameterEntryValidator<int> validatorType;
#define SET_VALID_ENTRY(name) validParamList->setEntry(name, MasterList::getEntry(name))
    SET_VALID_ENTRY("aggregation: max agg size");
    SET_VALID_ENTRY("aggregation: min agg size");
    SET_VALID_ENTRY("aggregation: max selected neighbors");
    SET_VALID_ENTRY("aggregation: ordering");
    validParamList->getEntry("aggregation: ordering").setValidator(
      rcp(new validatorType(Teuchos::tuple<std::string>("natural", "graph", "random"), "aggregation: ordering")));
    SET_VALID_ENTRY("aggregation: deterministic");
    SET_VALID_ENTRY("aggregation: coloring algorithm");
    SET_VALID_ENTRY("aggregation: enable phase 1");
    SET_VALID_ENTRY("aggregation: enable phase 2a");
    SET_VALID_ENTRY("aggregation: enable phase 2b");
    SET_VALID_ENTRY("aggregation: enable phase 3");
    SET_VALID_ENTRY("aggregation: preserve Dirichlet points");
    SET_VALID_ENTRY("aggregation: allow user-specified singletons");
#undef  SET_VALID_ENTRY

    // general variables needed in AggregationFactory
    validParamList->set< RCP<const FactoryBase> >("Graph",       null, "Generating factory of the graph");
    validParamList->set< RCP<const FactoryBase> >("DofsPerNode", null, "Generating factory for variable \'DofsPerNode\', usually the same as for \'Graph\'");

    // special variables necessary for OnePtAggregationAlgorithm
    validParamList->set< std::string >           ("OnePt aggregate map name",         "", "Name of input map for single node aggregates. (default='')");
    validParamList->set< std::string >           ("OnePt aggregate map factory",      "", "Generating factory of (DOF) map for single node aggregates.");
    //validParamList->set< RCP<const FactoryBase> >("OnePt aggregate map factory",    NoFactory::getRCP(), "Generating factory of (DOF) map for single node aggregates.");

    return validParamList;
  }

  template <class LocalOrdinal, class GlobalOrdinal, class Node>
  void UncoupledAggregationFactory_kokkos<LocalOrdinal, GlobalOrdinal, Node>::DeclareInput(Level& currentLevel) const {
    Input(currentLevel, "Graph");
    Input(currentLevel, "DofsPerNode");

    const ParameterList& pL = GetParameterList();

    // request special data necessary for OnePtAggregationAlgorithm
    std::string mapOnePtName = pL.get<std::string>("OnePt aggregate map name");
    if (mapOnePtName.length() > 0) {
      std::string mapOnePtFactName = pL.get<std::string>("OnePt aggregate map factory");
      if (mapOnePtFactName == "" || mapOnePtFactName == "NoFactory") {
        currentLevel.DeclareInput(mapOnePtName, NoFactory::get());
      } else {
        RCP<const FactoryBase> mapOnePtFact = GetFactory(mapOnePtFactName);
        currentLevel.DeclareInput(mapOnePtName, mapOnePtFact.get());
      }
    }
  }

  template <class LocalOrdinal, class GlobalOrdinal, class Node>
  void UncoupledAggregationFactory_kokkos<LocalOrdinal, GlobalOrdinal, Node>::
  Build(Level &currentLevel) const {
    using execution_space    = typename LWGraph_kokkos::execution_space;
    using memory_space       = typename LWGraph_kokkos::memory_space;
    using local_ordinal_type = typename LWGraph_kokkos::local_ordinal_type;
    FactoryMonitor m(*this, "Build", currentLevel);

    ParameterList pL = GetParameterList();
    bDefinitionPhase_ = false;  // definition phase is finished, now all aggregation algorithm information is fixed

    if (pL.get<int>("aggregation: max agg size") == -1)
      pL.set("aggregation: max agg size", INT_MAX);

    // define aggregation algorithms
    RCP<const FactoryBase> graphFact = GetFactory("Graph");

    // TODO Can we keep different aggregation algorithms over more Build calls?
    algos_.clear();
    algos_.push_back(rcp(new PreserveDirichletAggregationAlgorithm_kokkos(graphFact)));
    if (pL.get<bool>("aggregation: allow user-specified singletons") == true)   algos_.push_back(rcp(new OnePtAggregationAlgorithm_kokkos             (graphFact)));
    if (pL.get<bool>("aggregation: enable phase 1" )                 == true)   algos_.push_back(rcp(new AggregationPhase1Algorithm_kokkos            (graphFact)));
    if (pL.get<bool>("aggregation: enable phase 2a")                 == true)   algos_.push_back(rcp(new AggregationPhase2aAlgorithm_kokkos           (graphFact)));
    if (pL.get<bool>("aggregation: enable phase 2b")                 == true)   algos_.push_back(rcp(new AggregationPhase2bAlgorithm_kokkos           (graphFact)));
    if (pL.get<bool>("aggregation: enable phase 3" )                 == true)   algos_.push_back(rcp(new AggregationPhase3Algorithm_kokkos            (graphFact)));

    std::string mapOnePtName = pL.get<std::string>("OnePt aggregate map name");
    RCP<Map> OnePtMap = Teuchos::null;
    if (mapOnePtName.length()) {
      std::string mapOnePtFactName = pL.get<std::string>("OnePt aggregate map factory");
      if (mapOnePtFactName == "" || mapOnePtFactName == "NoFactory") {
        OnePtMap = currentLevel.Get<RCP<Map> >(mapOnePtName, NoFactory::get());
      } else {
        RCP<const FactoryBase> mapOnePtFact = GetFactory(mapOnePtFactName);
        OnePtMap = currentLevel.Get<RCP<Map> >(mapOnePtName, mapOnePtFact.get());
      }
    }

    RCP<const LWGraph_kokkos> graph = Get< RCP<LWGraph_kokkos> >(currentLevel, "Graph");

    // Build
    RCP<Aggregates_kokkos> aggregates = rcp(new Aggregates_kokkos(*graph));
    aggregates->setObjectLabel("UC");

    const LO numRows = graph->GetNodeNumVertices();

    // construct aggStat information
    Kokkos::View<unsigned*, typename LWGraph_kokkos::memory_space> aggStat("aggregation status",
                                                                           numRows);
    Kokkos::deep_copy(aggStat, READY);

    // LBV on Sept 06 2019: re-commenting out the dirichlet boundary map
    // even if the map is correctly extracted from the graph, aggStat is
    // now a Kokkos::View<unsinged*, memory_space> and filling it will
    // require a parallel_for or to copy it to the Host which is not really
    // good from a performance point of view.
    // If dirichletBoundaryMap was an actual Xpetra::Map, one could call
    // getLocalMap to have a Kokkos::View on the appropriate memory_space
    // instead of an ArrayRCP.
    {
<<<<<<< HEAD
      auto dirichletBoundaryMap = graph->GetBoundaryNodeMap();

      typename Kokkos::View<unsigned*,typename LWGraph_kokkos::memory_space>::HostMirror aggStatHost
        = Kokkos::create_mirror_view(aggStat);
      Kokkos::deep_copy(aggStatHost, aggStat);

      for (LO i = 0; i < numRows; i++)
        if (dirichletBoundaryMap(i) == true)
          aggStatHost(i) = BOUNDARY;

      Kokkos::deep_copy(aggStat, aggStatHost);
=======
      typename LWGraph_kokkos::boundary_nodes_type dirichletBoundaryMap = graph->GetBoundaryNodeMap();
      Kokkos::parallel_for("MueLu - UncoupledAggregation: tagging boundary nodes in aggStat",
                           Kokkos::RangePolicy<local_ordinal_type, execution_space>(0, numRows),
                           KOKKOS_LAMBDA(const local_ordinal_type nodeIdx) {
                             if (dirichletBoundaryMap(nodeIdx) == true) {
                               aggStat(nodeIdx) = BOUNDARY;
                             }
                           });
>>>>>>> 0c9a0295
    }

    LO nDofsPerNode = Get<LO>(currentLevel, "DofsPerNode");
    GO indexBase = graph->GetDomainMap()->getIndexBase();
    if (OnePtMap != Teuchos::null) {
      typename Kokkos::View<unsigned*,typename LWGraph_kokkos::memory_space>::HostMirror aggStatHost
        = Kokkos::create_mirror_view(aggStat);
      Kokkos::deep_copy(aggStatHost, aggStat);

      for (LO i = 0; i < numRows; i++) {
        // reconstruct global row id (FIXME only works for contiguous maps)
        GO grid = (graph->GetDomainMap()->getGlobalElement(i)-indexBase) * nDofsPerNode + indexBase;

        for (LO kr = 0; kr < nDofsPerNode; kr++)
          if (OnePtMap->isNodeGlobalElement(grid + kr))
            aggStatHost(i) = ONEPT;
      }

      Kokkos::deep_copy(aggStat, aggStatHost);
    }


    const RCP<const Teuchos::Comm<int> > comm = graph->GetComm();
    GO numGlobalRows = 0;
    if (IsPrint(Statistics1))
      MueLu_sumAll(comm, as<GO>(numRows), numGlobalRows);

    {
      SubFactoryMonitor sfm(*this, "Algo \"Graph Coloring\"", currentLevel);

      // LBV on Sept 06 2019: the note below is a little worrisome,
      // can we guarantee that MueLu is never used on a non-symmetric
      // graph?
      // note: just using colinds_view in place of scalar_view_t type
      // (it won't be used at all by symbolic SPGEMM)
      using graph_t = typename LWGraph_kokkos::local_graph_type;
      using KernelHandle = KokkosKernels::Experimental::
        KokkosKernelsHandle<typename graph_t::row_map_type::value_type,
                            typename graph_t::entries_type::value_type,
                            typename graph_t::entries_type::value_type,
                            typename graph_t::device_type::execution_space,
                            typename graph_t::device_type::memory_space,
                            typename graph_t::device_type::memory_space>;
      KernelHandle kh;
      //leave gc algorithm choice as the default
      kh.create_distance2_graph_coloring_handle();

      // get the distance-2 graph coloring handle
      auto coloringHandle = kh.get_distance2_graph_coloring_handle();

      // Set the distance-2 graph coloring algorithm to use.
      // Options:
      //     COLORING_D2_DEFAULT        - Let the kernel handle pick the variation
      //     COLORING_D2_SERIAL         - Use the legacy serial-only implementation
      //     COLORING_D2_MATRIX_SQUARED - Use the SPGEMM + D1GC method
      //     COLORING_D2_SPGEMM         - Same as MATRIX_SQUARED
      //     COLORING_D2_VB             - Use the parallel vertex based direct method
      //     COLORING_D2_VB_BIT         - Same as VB but using the bitvector forbidden array
      //     COLORING_D2_VB_BIT_EF      - Add experimental edge-filtering to VB_BIT
      if(pL.get<bool>("aggregation: deterministic") == true) {
        coloringHandle->set_algorithm( KokkosGraph::COLORING_D2_SERIAL );
      } else if(pL.get<std::string>("aggregation: coloring algorithm") == "serial") {
        coloringHandle->set_algorithm( KokkosGraph::COLORING_D2_SERIAL );
      } else if(pL.get<std::string>("aggregation: coloring algorithm") == "default") {
        coloringHandle->set_algorithm( KokkosGraph::COLORING_D2_DEFAULT );
      } else if(pL.get<std::string>("aggregation: coloring algorithm") == "matrix squared") {
        coloringHandle->set_algorithm( KokkosGraph::COLORING_D2_MATRIX_SQUARED );
      } else if(pL.get<std::string>("aggregation: coloring algorithm") == "vertex based") {
        coloringHandle->set_algorithm( KokkosGraph::COLORING_D2_VB );
      } else if(pL.get<std::string>("aggregation: coloring algorithm") == "forbidden array") {
        coloringHandle->set_algorithm( KokkosGraph::COLORING_D2_VB_BIT );
      } else if(pL.get<std::string>("aggregation: coloring algorithm") == "edge filtering") {
        coloringHandle->set_algorithm( KokkosGraph::COLORING_D2_VB_BIT_EF );
      } else {
        TEUCHOS_TEST_FOR_EXCEPTION(true,std::invalid_argument,"Unrecognized distance 2 coloring algorithm, valid options are: serial, default, matrix squared, vertex based, forbidden array, edge filtering")
      }

      //Create device views for graph rowptrs/colinds
      typename graph_t::row_map_type aRowptrs = graph->getRowPtrs();
      typename graph_t::entries_type aColinds = graph->getEntries();

      //run d2 graph coloring
      //graph is symmetric so row map/entries and col map/entries are the same
      KokkosGraph::Experimental::graph_compute_distance2_color(&kh, numRows, numRows,
                                                               aRowptrs, aColinds,
                                                               aRowptrs, aColinds);

      // extract the colors and store them in the aggregates
      aggregates->SetGraphColors(coloringHandle->get_vertex_colors());
      aggregates->SetGraphNumColors(static_cast<LO>(coloringHandle->get_num_colors()));

      //clean up coloring handle
      kh.destroy_distance2_graph_coloring_handle();

      if (IsPrint(Statistics1)) {
        GetOStream(Statistics1) << "  num colors: " << aggregates->GetGraphNumColors() << std::endl;
      }
    }

    LO numNonAggregatedNodes = numRows;
    GO numGlobalAggregatedPrev = 0, numGlobalAggsPrev = 0;
    for (size_t a = 0; a < algos_.size(); a++) {
      std::string phase = algos_[a]->description();
      SubFactoryMonitor sfm(*this, "Algo \"" + phase + "\"", currentLevel);

      int oldRank = algos_[a]->SetProcRankVerbose(this->GetProcRankVerbose());
      algos_[a]->BuildAggregates(pL, *graph, *aggregates, aggStat, numNonAggregatedNodes);
      algos_[a]->SetProcRankVerbose(oldRank);

      if (IsPrint(Statistics1)) {
        GO numLocalAggregated = numRows - numNonAggregatedNodes, numGlobalAggregated = 0;
        GO numLocalAggs       = aggregates->GetNumAggregates(),  numGlobalAggs = 0;
        MueLu_sumAll(comm, numLocalAggregated, numGlobalAggregated);
        MueLu_sumAll(comm, numLocalAggs,       numGlobalAggs);

        double aggPercent = 100*as<double>(numGlobalAggregated)/as<double>(numGlobalRows);
        if (aggPercent > 99.99 && aggPercent < 100.00) {
          // Due to round off (for instance, for 140465733/140466897), we could
          // get 100.00% display even if there are some remaining nodes. This
          // is bad from the users point of view. It is much better to change
          // it to display 99.99%.
          aggPercent = 99.99;
        }
        GetOStream(Statistics1) << "  aggregated : " << (numGlobalAggregated - numGlobalAggregatedPrev) << " (phase), " << std::fixed
                                << std::setprecision(2) << numGlobalAggregated << "/" << numGlobalRows << " [" << aggPercent << "%] (total)\n"
                                << "  remaining  : " << numGlobalRows - numGlobalAggregated << "\n"
                                << "  aggregates : " << numGlobalAggs-numGlobalAggsPrev << " (phase), " << numGlobalAggs << " (total)" << std::endl;
        numGlobalAggregatedPrev = numGlobalAggregated;
        numGlobalAggsPrev       = numGlobalAggs;
      }
    }

    TEUCHOS_TEST_FOR_EXCEPTION(numNonAggregatedNodes, Exceptions::RuntimeError, "MueLu::UncoupledAggregationFactory::Build: Leftover nodes found! Error!");

    aggregates->AggregatesCrossProcessors(false);
    aggregates->ComputeAggregateSizes(true/*forceRecompute*/);

    Set(currentLevel, "Aggregates", aggregates);

    GetOStream(Statistics1) << aggregates->description() << std::endl;
  }

} //namespace MueLu

#endif // HAVE_MUELU_KOKKOS_REFACTOR
#endif /* MUELU_UNCOUPLEDAGGREGATIONFACTORY_DEF_HPP_ */<|MERGE_RESOLUTION|>--- conflicted
+++ resolved
@@ -201,19 +201,6 @@
     // getLocalMap to have a Kokkos::View on the appropriate memory_space
     // instead of an ArrayRCP.
     {
-<<<<<<< HEAD
-      auto dirichletBoundaryMap = graph->GetBoundaryNodeMap();
-
-      typename Kokkos::View<unsigned*,typename LWGraph_kokkos::memory_space>::HostMirror aggStatHost
-        = Kokkos::create_mirror_view(aggStat);
-      Kokkos::deep_copy(aggStatHost, aggStat);
-
-      for (LO i = 0; i < numRows; i++)
-        if (dirichletBoundaryMap(i) == true)
-          aggStatHost(i) = BOUNDARY;
-
-      Kokkos::deep_copy(aggStat, aggStatHost);
-=======
       typename LWGraph_kokkos::boundary_nodes_type dirichletBoundaryMap = graph->GetBoundaryNodeMap();
       Kokkos::parallel_for("MueLu - UncoupledAggregation: tagging boundary nodes in aggStat",
                            Kokkos::RangePolicy<local_ordinal_type, execution_space>(0, numRows),
@@ -222,7 +209,6 @@
                                aggStat(nodeIdx) = BOUNDARY;
                              }
                            });
->>>>>>> 0c9a0295
     }
 
     LO nDofsPerNode = Get<LO>(currentLevel, "DofsPerNode");
