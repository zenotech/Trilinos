
INCLUDE(PackageAddExecutableAndTest)

INCLUDE_DIRECTORIES(${CMAKE_CURRENT_SOURCE_DIR}/)
INCLUDE_DIRECTORIES(${CMAKE_CURRENT_SOURCE_DIR}/../../src)
INCLUDE_DIRECTORIES(${CMAKE_CURRENT_SOURCE_DIR}/../../src/Transfers)
INCLUDE_DIRECTORIES(${CMAKE_CURRENT_SOURCE_DIR}/../../src/Smoothers)
INCLUDE_DIRECTORIES(${CMAKE_CURRENT_SOURCE_DIR}/../../gallery)

#INCLUDE_DIRECTORIES(${CMAKE_CURRENT_BINARY_DIR}/)

#PACKAGE_CONFIGURE_FILE(${PACKAGE_NAME}_config.h)

SET(SOURCES "")

APPEND_SET(SOURCES
<<<<<<< HEAD
  MueLu_UnitTests.cpp
  MueLu_TestHelpers.cpp
  Level.cpp
  Hierarchy.cpp
  RAPFactory.cpp
  SaPFactory.cpp
  TransPFactory.cpp
  SmootherFactory.cpp
  IfpackSmoother.cpp
  Needs.cpp
  GenericPRFactory.cpp
  Amesos.cpp
  TentativePFactory.cpp
  UCAggregationFactory.cpp
  )

PACKAGE_ADD_EXECUTABLE(
  UnitTests
  SOURCES ${SOURCES}
  COMM serial mpi
  DEPLIBS muelu muelu-cthulhu
  )

PACKAGE_ADD_TEST(
  UnitTests
  NAME "UnitTestsEpetra"
  ARGS "--linAlgebra=0"
  #    NUM_MPI_PROCS 4
  COMM serial mpi
  )

PACKAGE_ADD_TEST(
  UnitTests
  NAME "UnitTestsTpetra"
  ARGS "--linAlgebra=1"
  #    NUM_MPI_PROCS 4
  COMM serial mpi
=======
main.cpp
Level.cpp
Hierarchy.cpp
RAPFactory.cpp
SaPFactory.cpp
TransPFactory.cpp
SmootherFactory.cpp
IfpackSmoother.cpp
Needs.cpp
GenericPRFactory.cpp
Amesos.cpp
TentativePFactory.cpp
UCAggregationFactory.cpp
CoalesceDropFactory.cpp
)

PACKAGE_ADD_EXECUTABLE_AND_TEST(
    unit_tests
    SOURCES ${SOURCES}
    ARGS ""
    COMM serial  mpi
    DEPLIBS muelu muelu-cthulhu
>>>>>>> 75bff0d9
  )<|MERGE_RESOLUTION|>--- conflicted
+++ resolved
@@ -14,7 +14,6 @@
 SET(SOURCES "")
 
 APPEND_SET(SOURCES
-<<<<<<< HEAD
   MueLu_UnitTests.cpp
   MueLu_TestHelpers.cpp
   Level.cpp
@@ -29,7 +28,8 @@
   Amesos.cpp
   TentativePFactory.cpp
   UCAggregationFactory.cpp
-  )
+  CoalesceDropFactory.cpp
+)
 
 PACKAGE_ADD_EXECUTABLE(
   UnitTests
@@ -52,28 +52,4 @@
   ARGS "--linAlgebra=1"
   #    NUM_MPI_PROCS 4
   COMM serial mpi
-=======
-main.cpp
-Level.cpp
-Hierarchy.cpp
-RAPFactory.cpp
-SaPFactory.cpp
-TransPFactory.cpp
-SmootherFactory.cpp
-IfpackSmoother.cpp
-Needs.cpp
-GenericPRFactory.cpp
-Amesos.cpp
-TentativePFactory.cpp
-UCAggregationFactory.cpp
-CoalesceDropFactory.cpp
-)
-
-PACKAGE_ADD_EXECUTABLE_AND_TEST(
-    unit_tests
-    SOURCES ${SOURCES}
-    ARGS ""
-    COMM serial  mpi
-    DEPLIBS muelu muelu-cthulhu
->>>>>>> 75bff0d9
   )