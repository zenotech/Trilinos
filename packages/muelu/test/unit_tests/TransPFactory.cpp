#include "Teuchos_UnitTestHarness.hpp"
#include "MueLu_TestHelpers.hpp"
#include "MueLu_Version.hpp"

#include "MueLu_TransPFactory.hpp"
#include "MueLu_SaPFactory.hpp"  

#include "MueLu_UseDefaultTypes.hpp"  
#include "MueLu_UseShortNames.hpp"  

namespace MueLuTests {

  TEUCHOS_UNIT_TEST(TransPFactory, Constructor)
  {

    out << "version: " << MueLu::Version() << std::endl;

    RCP<TransPFactory> transPFact = rcp(new TransPFactory);
    TEST_EQUALITY(transPFact != Teuchos::null, true);

    out << *transPFact << std::endl;

  }

  TEUCHOS_UNIT_TEST(TransPFactory, Correctness)
  {
    out << "version: " << MueLu::Version() << std::endl;

    RCP<const Teuchos::Comm<int> > comm = TestHelpers::Parameters::getDefaultComm();

<<<<<<< HEAD
    Level fineLevel, coarseLevel;
    //fineLevel.SetupPhase(true); coarseLevel.SetupPhase(true);
    MueLu::TestHelpers::Factory<SC, LO, GO, NO, LMO>::createTwoLevelHierarchy(fineLevel, coarseLevel);
=======
    Level fineLevel, coarseLevel; TestHelpers::Factory<SC, LO, GO, NO, LMO>::createTwoLevelHierarchy(fineLevel, coarseLevel);
>>>>>>> 793179d5

    // Test of createTwoLevelHierarchy: to be moved...
    TEST_EQUALITY(fineLevel.GetLevelID(), 1);
    TEST_EQUALITY(coarseLevel.GetLevelID(), 2);
    //compilation warning TEST_EQUALITY(fineLevel.GetPreviousLevel().get(), NULL);
    //TEST_EQUALITY(coarseLevel.GetPreviousLevel().get(), &fineLevel);
    // --

    RCP<Operator> Op = TestHelpers::Factory<SC, LO, GO, NO, LMO>::Build1DPoisson(27*comm->getSize());
    fineLevel.Request("A");
    fineLevel.Set("A",Op);

    SaPFactory sapFactory;
    TransPFactory transPFact(rcpFromRef(sapFactory)); //todo:rcpFromRef
    sapFactory.DeclareInput(fineLevel,coarseLevel);
    transPFact.DeclareInput(fineLevel,coarseLevel);

    coarseLevel.Request("P", &sapFactory);
    coarseLevel.Request("R", &transPFact);

    sapFactory.BuildP(fineLevel,coarseLevel);
    transPFact.BuildR(fineLevel,coarseLevel);

    RCP<Operator> P = coarseLevel.Get< RCP<Operator> >("P", &sapFactory);
    RCP<Operator> R = coarseLevel.Get< RCP<Operator> >("R", &transPFact);

    RCP<MultiVector> result1 = MultiVectorFactory::Build(P->getDomainMap(),1);
    RCP<MultiVector> result2  = MultiVectorFactory::Build(R->getRangeMap(),1);
    RCP<MultiVector> X = MultiVectorFactory::Build(P->getRangeMap(),1);
    X->randomize();

    //Calculate P^T * X
    P->apply(*X,*result1,Teuchos::TRANS,(SC)1.0,(SC)0.0);
    //Calculate R * X
    R->apply(*X,*result2,Teuchos::NO_TRANS,(SC)1.0,(SC)0.0);

    Teuchos::Array<ST::magnitudeType> normX(1), normResult1(1),normResult2(1);
    X->norm2(normX);
    out << "This test checks the correctness of the R created by TransPFactory." << std::endl;
    out << "||X||_2 = " << normX << std::endl; 
    result1->norm2(normResult1);
    result2->norm2(normResult2);
    TEST_FLOATING_EQUALITY(normResult1[0], normResult2[0], 1e-12);

  } //Correctness test

}//namespace MueLuTests<|MERGE_RESOLUTION|>--- conflicted
+++ resolved
@@ -28,13 +28,9 @@
 
     RCP<const Teuchos::Comm<int> > comm = TestHelpers::Parameters::getDefaultComm();
 
-<<<<<<< HEAD
     Level fineLevel, coarseLevel;
     //fineLevel.SetupPhase(true); coarseLevel.SetupPhase(true);
-    MueLu::TestHelpers::Factory<SC, LO, GO, NO, LMO>::createTwoLevelHierarchy(fineLevel, coarseLevel);
-=======
-    Level fineLevel, coarseLevel; TestHelpers::Factory<SC, LO, GO, NO, LMO>::createTwoLevelHierarchy(fineLevel, coarseLevel);
->>>>>>> 793179d5
+    TestHelpers::Factory<SC, LO, GO, NO, LMO>::createTwoLevelHierarchy(fineLevel, coarseLevel);
 
     // Test of createTwoLevelHierarchy: to be moved...
     TEST_EQUALITY(fineLevel.GetLevelID(), 1);
