// @HEADER
// ***********************************************************************
//
//                    Teuchos: Common Tools Package
//                 Copyright (2004) Sandia Corporation
//
// Under terms of Contract DE-AC04-94AL85000, there is a non-exclusive
// license for use of this work by or on behalf of the U.S. Government.
//
// This library is free software; you can redistribute it and/or modify
// it under the terms of the GNU Lesser General Public License as
// published by the Free Software Foundation; either version 2.1 of the
// License, or (at your option) any later version.
//
// This library is distributed in the hope that it will be useful, but
// WITHOUT ANY WARRANTY; without even the implied warranty of
// MERCHANTABILITY or FITNESS FOR A PARTICULAR PURPOSE.  See the GNU
// Lesser General Public License for more details.
//
// You should have received a copy of the GNU Lesser General Public
// License along with this library; if not, write to the Free Software
// Foundation, Inc., 59 Temple Place, Suite 330, Boston, MA 02111-1307
// USA
// Questions? Contact Michael A. Heroux (maherou@sandia.gov)
//
// ***********************************************************************
// @HEADER

#include "Teuchos_XMLParameterListHelpers.hpp"
#include "Teuchos_FileInputSource.hpp"
#include "Teuchos_StringInputSource.hpp"
#include "Teuchos_XMLParameterListReader.hpp"
#include "Teuchos_XMLParameterListWriter.hpp"
#include "Teuchos_CommHelpers.hpp"

namespace Teuchos{


void updateParametersFromXmlFile(
  const std::string &xmlFileName,
  ParameterList *paramList
  )
{
  TEST_FOR_EXCEPT(paramList==NULL);
  XMLParameterListReader xmlPLReader;
  FileInputSource xmlFile(xmlFileName);
  XMLObject xmlParams = xmlFile.getObject();
  paramList->setParameters(xmlPLReader.toParameterList(xmlParams));
}


<<<<<<< HEAD
RCP<ParameterList>
getParametersFromXmlFile( const std::string &xmlFileName )
=======
void Teuchos::updateParametersFromXmlFileAndBroadcast(
  const std::string &xmlFileName,
  Teuchos::ParameterList *paramList,
  const Teuchos::Comm<int> &comm
  )
{
  TEST_FOR_EXCEPT(paramList==NULL);
  if (comm.getSize()==1)
    updateParametersFromXmlFile(xmlFileName,paramList);
  else {
    if (comm.getRank()==0) {
      Teuchos::XMLParameterListReader xmlPLReader;
      Teuchos::FileInputSource xmlFile(xmlFileName);
      Teuchos::XMLObject xmlParams = xmlFile.getObject();
      std::string xmlString = Teuchos::toString(xmlParams);
      int strsize = xmlString.size();
      broadcast<int, int>(comm, 0, &strsize);
      broadcast<int, char>(comm, 0, strsize, &xmlString[0]);
      Teuchos::updateParametersFromXmlString(xmlString, paramList);
    }
    else {
      int strsize;
      broadcast<int, int>(comm, 0, &strsize);
      std::string xmlString;
      xmlString.resize(strsize);
      broadcast<int, char>(comm, 0, strsize, &xmlString[0]);
      Teuchos::updateParametersFromXmlString(xmlString, paramList);
    }
  }
}


Teuchos::RCP<Teuchos::ParameterList>
Teuchos::getParametersFromXmlFile( const std::string &xmlFileName )
>>>>>>> 234c4ee9
{
  RCP<ParameterList> pl = parameterList();
  updateParametersFromXmlFile( xmlFileName, &*pl );
  return pl;
}

<<<<<<< HEAD
RCP<ParameterList>
getParametersFromXmlFile(
  const std::string &xmlFileName,
  RCP<DependencySheet> depSheet)
{
  XMLParameterListReader xmlPLReader;
  FileInputSource xmlFile(xmlFileName);
  XMLObject xmlParams = xmlFile.getObject();
  return xmlPLReader.toParameterList(xmlParams, depSheet);
}


void updateParametersFromXmlString(
=======

void Teuchos::updateParametersFromXmlString(
>>>>>>> 234c4ee9
  const std::string &xmlStr,
  ParameterList *paramList
  )
{
  TEST_FOR_EXCEPT(paramList==NULL);
  XMLParameterListReader xmlPLReader;
  StringInputSource xmlStrSrc(xmlStr);
  XMLObject xmlParams = xmlStrSrc.getObject();
  paramList->setParameters(xmlPLReader.toParameterList(xmlParams));
}


RCP<ParameterList>
getParametersFromXmlString( const std::string &xmlStr )
{
  RCP<ParameterList> pl = parameterList();
  updateParametersFromXmlString( xmlStr, &*pl );
  return pl;
}

RCP<ParameterList>
getParametersFromXmlString( const std::string &xmlStr,
  RCP<DependencySheet> depSheet)
{
  XMLParameterListReader xmlPLReader;
  StringInputSource xmlStrSrc(xmlStr);
  XMLObject xmlParams = xmlStrSrc.getObject();
  return xmlPLReader.toParameterList(xmlParams, depSheet);
}


void writeParameterListToXmlOStream(
  const ParameterList &paramList,
  std::ostream &xmlOut,
  RCP<const DependencySheet> depSheet
  )
{
  XMLParameterListWriter plWriter;
  XMLObject xml = plWriter.toXML(paramList, depSheet);
  xmlOut << xml << std::endl;
}


void writeParameterListToXmlFile(
  const ParameterList &paramList,
  const std::string &xmlFileName,
  RCP<const DependencySheet> depSheet
  )
{
  std::ofstream ofs(xmlFileName.c_str());
  writeParameterListToXmlOStream(paramList,ofs, depSheet);
}

RCP<ParameterList> writeThenReadPL(ParameterList& myList) {
  std::ostringstream xmlOut;
  writeParameterListToXmlOStream(myList, xmlOut);
  return getParametersFromXmlString(xmlOut.str());
}

RCP<ParameterList> writeThenReadPL(
  ParameterList& myList, 
  RCP<DependencySheet> depSheetIn, 
  RCP<DependencySheet> depSheetOut)
{
  std::ostringstream xmlOut;
  writeParameterListToXmlOStream(myList, xmlOut, depSheetIn);
  return getParametersFromXmlString(xmlOut.str(), depSheetOut);
}


} //namespace Teuchos
<|MERGE_RESOLUTION|>--- conflicted
+++ resolved
@@ -49,14 +49,10 @@
 }
 
 
-<<<<<<< HEAD
-RCP<ParameterList>
-getParametersFromXmlFile( const std::string &xmlFileName )
-=======
-void Teuchos::updateParametersFromXmlFileAndBroadcast(
+void updateParametersFromXmlFileAndBroadcast(
   const std::string &xmlFileName,
-  Teuchos::ParameterList *paramList,
-  const Teuchos::Comm<int> &comm
+  ParameterList *paramList,
+  const Comm<int> &comm
   )
 {
   TEST_FOR_EXCEPT(paramList==NULL);
@@ -64,14 +60,14 @@
     updateParametersFromXmlFile(xmlFileName,paramList);
   else {
     if (comm.getRank()==0) {
-      Teuchos::XMLParameterListReader xmlPLReader;
-      Teuchos::FileInputSource xmlFile(xmlFileName);
-      Teuchos::XMLObject xmlParams = xmlFile.getObject();
-      std::string xmlString = Teuchos::toString(xmlParams);
+      XMLParameterListReader xmlPLReader;
+      FileInputSource xmlFile(xmlFileName);
+      XMLObject xmlParams = xmlFile.getObject();
+      std::string xmlString = toString(xmlParams);
       int strsize = xmlString.size();
       broadcast<int, int>(comm, 0, &strsize);
       broadcast<int, char>(comm, 0, strsize, &xmlString[0]);
-      Teuchos::updateParametersFromXmlString(xmlString, paramList);
+      updateParametersFromXmlString(xmlString, paramList);
     }
     else {
       int strsize;
@@ -79,22 +75,20 @@
       std::string xmlString;
       xmlString.resize(strsize);
       broadcast<int, char>(comm, 0, strsize, &xmlString[0]);
-      Teuchos::updateParametersFromXmlString(xmlString, paramList);
+      updateParametersFromXmlString(xmlString, paramList);
     }
   }
 }
 
 
-Teuchos::RCP<Teuchos::ParameterList>
-Teuchos::getParametersFromXmlFile( const std::string &xmlFileName )
->>>>>>> 234c4ee9
+RCP<ParameterList>
+getParametersFromXmlFile( const std::string &xmlFileName )
 {
   RCP<ParameterList> pl = parameterList();
   updateParametersFromXmlFile( xmlFileName, &*pl );
   return pl;
 }
 
-<<<<<<< HEAD
 RCP<ParameterList>
 getParametersFromXmlFile(
   const std::string &xmlFileName,
@@ -108,10 +102,6 @@
 
 
 void updateParametersFromXmlString(
-=======
-
-void Teuchos::updateParametersFromXmlString(
->>>>>>> 234c4ee9
   const std::string &xmlStr,
   ParameterList *paramList
   )
