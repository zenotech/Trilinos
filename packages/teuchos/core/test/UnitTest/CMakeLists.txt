--- conflicted
+++ resolved
@@ -135,7 +135,6 @@
 
 
 #
-<<<<<<< HEAD
 # Range1D unit tests
 #
 
@@ -144,24 +143,26 @@
   Range1D_UnitTest
   SOURCES
     Range1D_UnitTests.cpp
-=======
+    ${TEUCHOS_STD_UNIT_TEST_MAIN}
+  NUM_MPI_PROCS 1
+  STANDARD_PASS_OUTPUT
+  )
+
+
+#
 # GlobalMPISession unit tests
 #
+
 
 TRIBITS_ADD_EXECUTABLE_AND_TEST(
   GlobalMPISessionUnitTests
   SOURCES GlobalMPISession_UnitTests.cpp
->>>>>>> b09b7724
     ${TEUCHOS_STD_UNIT_TEST_MAIN}
   NUM_MPI_PROCS 1
   STANDARD_PASS_OUTPUT
   )
-<<<<<<< HEAD
-
-=======
 TRIBITS_ADD_TEST(
   GlobalMPISessionUnitTests
   COMM mpi
   STANDARD_PASS_OUTPUT
-  )
->>>>>>> b09b7724
+  )