// @HEADER
//
// ***********************************************************************
//
//   Zoltan2: A package of combinatorial algorithms for scientific computing
//                  Copyright 2012 Sandia Corporation
//
// Under the terms of Contract DE-AC04-94AL85000 with Sandia Corporation,
// the U.S. Government retains certain rights in this software.
//
// Redistribution and use in source and binary forms, with or without
// modification, are permitted provided that the following conditions are
// met:
//
// 1. Redistributions of source code must retain the above copyright
// notice, this list of conditions and the following disclaimer.
//
// 2. Redistributions in binary form must reproduce the above copyright
// notice, this list of conditions and the following disclaimer in the
// documentation and/or other materials provided with the distribution.
//
// 3. Neither the name of the Corporation nor the names of the
// contributors may be used to endorse or promote products derived from
// this software without specific prior written permission.
//
// THIS SOFTWARE IS PROVIDED BY SANDIA CORPORATION "AS IS" AND ANY
// EXPRESS OR IMPLIED WARRANTIES, INCLUDING, BUT NOT LIMITED TO, THE
// IMPLIED WARRANTIES OF MERCHANTABILITY AND FITNESS FOR A PARTICULAR
// PURPOSE ARE DISCLAIMED. IN NO EVENT SHALL SANDIA CORPORATION OR THE
// CONTRIBUTORS BE LIABLE FOR ANY DIRECT, INDIRECT, INCIDENTAL, SPECIAL,
// EXEMPLARY, OR CONSEQUENTIAL DAMAGES (INCLUDING, BUT NOT LIMITED TO,
// PROCUREMENT OF SUBSTITUTE GOODS OR SERVICES; LOSS OF USE, DATA, OR
// PROFITS; OR BUSINESS INTERRUPTION) HOWEVER CAUSED AND ON ANY THEORY OF
// LIABILITY, WHETHER IN CONTRACT, STRICT LIABILITY, OR TORT (INCLUDING
// NEGLIGENCE OR OTHERWISE) ARISING IN ANY WAY OUT OF THE USE OF THIS
// SOFTWARE, EVEN IF ADVISED OF THE POSSIBILITY OF SUCH DAMAGE.
//
// Questions? Contact Karen Devine      (kddevin@sandia.gov)
//                    Erik Boman        (egboman@sandia.gov)
//                    Siva Rajamanickam (srajama@sandia.gov)
//
// ***********************************************************************
//
// @HEADER

/*! \file Zoltan2_AlgPQJagged.hpp
\brief Contains the recursive coordinate bisection algorthm.
 */

#ifndef _ZOLTAN2_ALGPQJagged_HPP_
#define _ZOLTAN2_ALGPQJagged_HPP_

#include <Zoltan2_AlgRCB_methods.hpp>
#include <Zoltan2_CoordinateModel.hpp>
#include <Zoltan2_Metric.hpp>             // won't need this
#include <Zoltan2_GetParameter.hpp>

#include <Teuchos_ParameterList.hpp>

#define EPS_SCALE 10
#define LEAST_SIGNIFICANCE 0.0001
#define SIGNIFICANCE_MUL 1000

#ifdef HAVE_ZOLTAN2_OMP
#include <omp.h>
#endif
//#define FIRST_TOUCH

//#define BINARYCUTSEARCH

#define LEAF_IMBALANCE_FACTOR 0.1
#define BINARYCUTOFF 32
//imbalance calculation. Wreal / Wexpected - 1
#define imbalanceOf(Wachieved, totalW, expectedRatio) \
    (Wachieved) / ((totalW) * (expectedRatio)) - 1


namespace Teuchos{
template <typename Ordinal, typename T>
class PQJaggedCombinedReductionOp  : public ValueTypeReductionOp<Ordinal,T>
{
private:
  Ordinal numSum_, numMin_1, numMin_2;
  Ordinal k;

public:
  /*! \brief Default Constructor
   */
  PQJaggedCombinedReductionOp ():numSum_(0), numMin_1(0), numMin_2(0), k(0){}

  /*! \brief Constructor
   *   \param nsum  the count of how many sums will be computed at the
   *             start of the list.
   *   \param nmin  following the sums, this many minimums will be computed.
   *   \param nmax  following the minimums, this many maximums will be computed.
   */
  PQJaggedCombinedReductionOp (Ordinal nsum, Ordinal nmin1, Ordinal nmin2, Ordinal k_):
    numSum_(nsum), numMin_1(nmin1), numMin_2(nmin2), k(k_){}

  /*! \brief Implement Teuchos::ValueTypeReductionOp interface
   */
  void reduce( const Ordinal count, const T inBuffer[], T inoutBuffer[]) const
  {
    Ordinal next=0;
    for(Ordinal ii = 0; ii < k ; ++ii){
      for (Ordinal i=0; i < numSum_; i++, next++)
        inoutBuffer[next] += inBuffer[next];

      for (Ordinal i=0; i < numMin_1; i++, next++)
        if (inoutBuffer[next] > inBuffer[next])
          inoutBuffer[next] = inBuffer[next];

      for (Ordinal i=0; i < numMin_2; i++, next++)
        if (inoutBuffer[next] > inBuffer[next])
          inoutBuffer[next] = inBuffer[next];
    }
  }


};



template <typename Ordinal, typename T>
class PQJaggedCombinedMinMaxTotalReductionOp  : public ValueTypeReductionOp<Ordinal,T>
{
private:
  Ordinal numMin, numMax, numTotal;

public:
  /*! \brief Default Constructor
   */
  PQJaggedCombinedMinMaxTotalReductionOp ():numMin(0), numMax(0), numTotal(0){}

  /*! \brief Constructor
   *   \param nsum  the count of how many sums will be computed at the
   *             start of the list.
   *   \param nmin  following the sums, this many minimums will be computed.
   *   \param nmax  following the minimums, this many maximums will be computed.
   */
  PQJaggedCombinedMinMaxTotalReductionOp (Ordinal nmin, Ordinal nmax, Ordinal nTotal):
    numMin(nmin), numMax(nmax), numTotal(nTotal){}

  /*! \brief Implement Teuchos::ValueTypeReductionOp interface
   */
  void reduce( const Ordinal count, const T inBuffer[], T inoutBuffer[]) const
  {
    Ordinal next=0;

    for (Ordinal i=0; i < numMin; i++, next++)
      if (inoutBuffer[next] > inBuffer[next])
        inoutBuffer[next] = inBuffer[next];

    for (Ordinal i=0; i < numMax; i++, next++)
      if (inoutBuffer[next] < inBuffer[next])
        inoutBuffer[next] = inBuffer[next];


    for (Ordinal i=0; i < numTotal; i++, next++)
        inoutBuffer[next] += inBuffer[next];
  }
};
} // namespace Teuchos

namespace Zoltan2{

//diffclock for temporary timing experiments.



/*! \brief A helper class containing array representation of
 *  coordinate linked lists.
 */

template <typename lno_t, typename partId_t>
class pqJagged_PartVertices{
private:
  lno_t *linkedList; //initially filled with -1's.
  lno_t *partBegins; //initially filled with -1's.
  lno_t *partEnds; //initially filled with -1's.
public:

  //default constructor
  pqJagged_PartVertices(){};

  /*! \brief  The memory is provided to class via set function.
   *  \param linkedList_ is the array with size as the number of coordinates. Assumes all array is filled -1's.
   *  Each element of array points to the next element of the array in the linked list.
   *  \param partBegins_ is the array with size as the number of parts to be divided in current coordinate dimension. Assumes that array is filled with -1's.
   *  Holds the beginning of each part.
   *  \param partEnds_ is the array with size as the number of parts to be divided in current coordinate dimension. Assumes that array is filled with -1's.
   *  Holds the end coordinate of each part.
   */

  void set(lno_t *linkedList_, lno_t *partBegins_, lno_t *partEnds_){
    linkedList = linkedList_;
    partBegins = partBegins_;
    partEnds = partEnds_;
  }

  //user is responsible from providing the correct number of part counts
  /*! \brief Inserting a coordinate to a particular part.
   * Since, class does not have the size information,
   * it is user's responsibility to provide indices for partNo and coordinateIndex that are in the range.
   * \param partNo is the part number that the coordinate is inserted.
   * \param coordinateIndex is index of coordinate to be inserted.
   */
  void inserToPart (partId_t partNo, lno_t coordinateIndex){

    switch (partEnds[partNo]){
    case -1: // this means partBegins[partNo] is also -1.
      partBegins[partNo] = coordinateIndex;
      partEnds[partNo] = coordinateIndex;
      break;
    default:
      linkedList[coordinateIndex] = partBegins[partNo];
      partBegins[partNo] = coordinateIndex;
      break;
    }


  }

  /*! \brief
   * linkedList getter function.
   */
  lno_t *getLinkedList(){ return linkedList;}

  /*! \brief
   * partBegins getter function.
   */
  lno_t *getPartBegins(){ return partBegins;}
  /*! \brief
   * partEnds getter function.
   */
  lno_t *getPartEnds(){ return partEnds;}

};

template<typename T>
inline void firstTouch(T *arrayName, size_t arraySize){
#ifdef HAVE_ZOLTAN2_OMP
#pragma omp parallel for
#endif
  for(size_t jj = 0; jj < arraySize; ++jj){
    arrayName[jj] = 0;
  }
}

/*! \brief
 * Function that calculates the next pivot position,
 * according to given coordinates of upper bound and lower bound, the weights at upper and lower bounds, and the expected weight.
 * \param cutUpperBounds is the pointer to the array holding the upper bounds coordinates of the cuts.
 * \param cutLowerBounds is the pointer to the array holding the lower bound coordinates of the cuts.
 * \param currentCutIndex is the index of the current cut, the indices used for lower and upper bound arrays.
 * \param cutUpperWeight is the pointer to the array holding the weights at the upper bounds of each cut.
 * \param cutLowerWeight is the pointer to the array holding the weights at the lower bounds of each cut.
 * \param ew is the expected weight that should be placed on the left of the cut line.
 */
template <typename scalar_t>
inline scalar_t pivotPos (scalar_t * cutUpperBounds, scalar_t *cutLowerBounds,size_t currentCutIndex, scalar_t *cutUpperWeight, scalar_t *cutLowerWeight, scalar_t ew){

  if(cutUpperWeight[currentCutIndex] == cutLowerWeight[currentCutIndex]){
    return cutLowerBounds[currentCutIndex];
  }
  return ((cutUpperBounds[currentCutIndex] - cutLowerBounds[currentCutIndex]) /
      (cutUpperWeight[currentCutIndex] - cutLowerWeight[currentCutIndex]))  * (ew - cutLowerWeight[currentCutIndex]) + cutLowerBounds[currentCutIndex];
}


/*! \brief  Returns the parameters such as:
 * Partitioning problem parameters of interest:
 *	Partitioning objective
 *	imbalance_tolerance
 *
 *Geometric partitioning problem parameters of interest:
 *	average_cuts
 *	rectilinear_blocks
 *	bisection_num_test_cuts (experimental)
 *	\param pl is the ParameterList object read from the environment.
 *	\param float-like value representing imbalance tolerance. An output of the function.
 *	(for imbalance 0.03, the user currently inputs 1.03. However, This function will return 0.03 for that case.)
 *	\param mcnorm multiCriteriaNorm. An output of the function. //not used in pqJagged algorithm currently.
 *	\param  params holding the bits for objective problem description. An output of the function. //not used in pqJagged algorithm currently..
 *	\param numTestCuts. An output of the function. //not used in pqJagged algorithm currently.
 *	\param ignoreWeights is the boolean value to treat the each coordinate as uniform regardless of the given input weights. Output of the function.
 * \param concurrentPartCount is the number of parts whose cut lines will be calculated concurrently.
 */
template <typename T>
void pqJagged_getParameters(const Teuchos::ParameterList &pl, T &imbalanceTolerance,
    multiCriteriaNorm &mcnorm, std::bitset<NUM_RCB_PARAMS> &params,  int &numTestCuts, bool &ignoreWeights, bool &allowNonrectelinear, partId_t &concurrentPartCount){

  bool isSet;
  string strChoice;
  int intChoice;


  getParameterValue<string>(pl, "partitioning",
      "objective", isSet, strChoice);

  if (isSet && strChoice == string("balance_object_count"))
    params.set(rcb_balanceCount);
  else if (isSet && strChoice ==
      string("multicriteria_minimize_total_weight")){
    params.set(rcb_minTotalWeight);
    mcnorm = normMinimizeTotalWeight;
  }
  else if (isSet && strChoice ==
      string("multicriteria_minimize_maximum_weight")){
    params.set(rcb_minMaximumWeight);
    mcnorm = normMinimizeMaximumWeight;
  }
  else if (isSet && strChoice ==
      string("multicriteria_balance_total_maximum")){
    params.set(rcb_balanceTotalMaximum);
    mcnorm = normBalanceTotalMaximum;
  }
  else{
    params.set(rcb_balanceWeight);
    mcnorm = normBalanceTotalMaximum;
  }

  double tol;
  getParameterValue<double>(pl, "partitioning",
      "imbalance_tolerance", isSet, tol);


  if (!isSet)
    imbalanceTolerance = .1;
  else
    imbalanceTolerance = tol - 1.0;

  if (imbalanceTolerance <= 0)
    imbalanceTolerance = 10e-4;


  //TODO: FIX ME.
  double aa = 0;
  getParameterValue<double>(pl,
      "parallel_part_calculation_count", isSet, aa);
  if (!isSet){
    aa = 1;
  }
  concurrentPartCount = partId_t(aa);

  getParameterValue<int>(pl, "partitioning", "geometric",
      "average_cuts", isSet, intChoice);

  if (isSet && intChoice==1)
    params.set(rcb_averageCuts);

  getParameterValue<int>(pl, "partitioning", "geometric",
      "rectilinear_blocks", isSet, intChoice);

  if (isSet && intChoice==1){
    params.set(rcb_rectilinearBlocks);
    allowNonrectelinear = false;
  }

  getParameterValue<int>(pl, "partitioning", "geometric",
      "bisection_num_test_cuts", isSet, intChoice);
  if (isSet)
    numTestCuts = intChoice;
  ignoreWeights = params.test(rcb_balanceCount);


}


/*! \brief  Returns the input coordinate value parameters.
 * \param coords is the coordinate model representing the input.
 * \param coordDim is the output of the function representing the dimension count of the input.
 * \param weightDim is the output of the function representing the dimension of the weights.
 * \param numLocalCoords is the output representing the count of the local coordinates.
 * \param numGlobalCoords is the output representing the count of the global coordinates.
 * \param criteriaDim is the output representing the multi-objective count.
 * \param ignoreWeights is the boolean input of the function, to treat the each coordinate
 * as uniform regardless of the given input weights. Output of the function.
 *
 */
template <typename Adapter>
void pqJagged_getCoordinateValues( const RCP<const CoordinateModel<
    typename Adapter::base_adapter_t> > &coords, int &coordDim,
    int &weightDim, size_t &numLocalCoords, global_size_t &numGlobalCoords, int &criteriaDim, const bool &ignoreWeights){

  coordDim = coords->getCoordinateDim();
  weightDim = coords->getCoordinateWeightDim();
  numLocalCoords = coords->getLocalNumCoordinates();
  numGlobalCoords = coords->getGlobalNumCoordinates();
  criteriaDim = (weightDim ? weightDim : 1);
  if (criteriaDim > 1 && ignoreWeights)
    criteriaDim = 1;
}


/*! \brief  Function returning the input values for the problem such as the coordinates,
 * weights and desiredPartSizes.
 * \param env environment.
 * \param coords is the coordinate model representing the input.
 * \param solution is the partitioning solution object.
 * \param params is the  bitset to represent multiple parameters. //not used currently by pqJagged.
 * \param coordDim is an integer value to represent the count of coordinate dimensions.
 * \param weightDim is an integer value to represent the count of weight dimensions.
 * \param numLocalCoords is a size_t value to represent the count of local coordinates.
 * \param numGlobalParts is a size_t value to represent the total part count. //not used currently inside the pqJagged algorithm.
 * \param pqJagged_multiVectorDim  ...//not used by pqJagged algorithm.
 * \param pqJagged_values is the output representing the coordinates of local points.
 *  Its size is coordDim x numLocalCoords and allocated before the function.
 * \param criteriaDim ...//not used currently inside the pqJagged algorithm.
 * \param pqJagged_weights is the two dimensional array output, representing the weights of
 * coordinates in each weight dimension. Sized weightDim x numLocalCoords, and allocated before the function.
 * \param pqJagged_gnos is the ArrayView output representing the global indices of each vertex. No allocation is needed.
 * \param ignoreWeights is the boolean input of the function, to treat the each coordinate
 * \param pqJagged_uniformWeights is the boolean array representing whether or not coordinates have uniform weight in each weight dimension.
 * \param pqJagged_uniformParts is the boolean array representing whether or not the desired part weights are uniform in each weight dimension.
 * \param pqJagged_partSizes is the two dimensional float-like array output that represents the ratio of each part.
 *
 */
template <typename Adapter, typename scalar_t, typename gno_t>
void pqJagged_getInputValues(
    const RCP<const Environment> &env, const RCP<const CoordinateModel<
    typename Adapter::base_adapter_t> > &coords,
    RCP<PartitioningSolution<Adapter> > &solution,
    std::bitset<NUM_RCB_PARAMS> &params,
    const int &coordDim,
    const int &weightDim,
    const size_t &numLocalCoords, size_t &numGlobalParts, int &pqJagged_multiVectorDim,
    scalar_t **pqJagged_values, const int &criteriaDim, scalar_t **pqJagged_weights, ArrayView<const gno_t> &pqJagged_gnos, bool &ignoreWeights,
    bool *pqJagged_uniformWeights, bool *pqJagged_uniformParts, scalar_t **pqJagged_partSizes
){
  typedef typename Adapter::node_t node_t;
  typedef typename Adapter::lno_t lno_t;
  typedef StridedData<lno_t, scalar_t> input_t;

  ArrayView<const gno_t> gnos;
  ArrayView<input_t>     xyz;
  ArrayView<input_t>     wgts;

  coords->getCoordinates(gnos, xyz, wgts);
  pqJagged_gnos = gnos;


  //std::cout << std::endl;

  for (int dim=0; dim < coordDim; dim++){
    ArrayRCP<const scalar_t> ar;
    xyz[dim].getInputArray(ar);
    //pqJagged coordinate values assignment
    pqJagged_values[dim] =  (scalar_t *)ar.getRawPtr();
  }

  if (weightDim == 0 || ignoreWeights){

    pqJagged_uniformWeights[0] = true;
    pqJagged_weights[0] = NULL;
  }
  else{
    for (int wdim = 0; wdim < weightDim; wdim++){
      if (wgts[wdim].size() == 0){
        pqJagged_uniformWeights[wdim] = true;
        pqJagged_weights[wdim] = NULL;
      }
      else{
        ArrayRCP<const scalar_t> ar;
        wgts[wdim].getInputArray(ar);
        pqJagged_uniformWeights[wdim] = false;
        pqJagged_weights[wdim] = (scalar_t *) ar.getRawPtr();
      }
    }
  }

  ////////////////////////////////////////////////////////
  // From the Solution we get part information.
  // If the part sizes for a given criteria are not uniform,
  // then they are values that sum to 1.0.

  numGlobalParts = solution->getTargetGlobalNumberOfParts();

  for (int wdim = 0; wdim < criteriaDim; wdim++){
    if (solution->criteriaHasUniformPartSizes(wdim)){
      pqJagged_uniformParts[wdim] = true;
      pqJagged_partSizes[wdim] = NULL;
    }
    else{
      scalar_t *tmp = new scalar_t [numGlobalParts];
      env->localMemoryAssertion(__FILE__, __LINE__, numGlobalParts, tmp) ;
      for (size_t i=0; i < numGlobalParts; i++){
        tmp[i] = solution->getCriteriaPartSize(wdim, i);
      }
      pqJagged_partSizes[wdim] = tmp;

    }
  }

  // It may not be possible to solve the partitioning problem
  // if we have multiple weight dimensions with part size
  // arrays that differ. So let's be aware of this possibility.

  bool multiplePartSizeSpecs = false;

  if (criteriaDim > 1){
    for (int wdim1 = 0; wdim1 < criteriaDim; wdim1++)
      for (int wdim2 = wdim1+1; wdim2 < criteriaDim; wdim2++)
        if (!solution->criteriaHaveSamePartSizes(wdim1, wdim2)){
          multiplePartSizeSpecs = true;
          break;
        }
  }

  if (multiplePartSizeSpecs)
    params.set(rcb_multiplePartSizeSpecs);

  ////////////////////////////////////////////////////////
  // Create the distributed data for the algorithm.
  //
  // It is a multivector containing one vector for each coordinate
  // dimension, plus a vector for each weight dimension that is not
  // uniform.

  pqJagged_multiVectorDim = coordDim;
  for (int wdim = 0; wdim < criteriaDim; wdim++){
    if (!pqJagged_uniformWeights[wdim]) pqJagged_multiVectorDim++;
  }

}


/*! \brief Printing the input values, to check configuration.
 *
 */
template <typename scalar_t, typename gno_t>
void pqJagged_printInput(int coordDim, int weightDim, size_t numLocalCoords, global_size_t numGlobalCoords,
    int criteriaDim, scalar_t **pqJagged_values, scalar_t **pqJagged_weights,
    bool *pqJagged_uniformParts, bool *pqJagged_uniformWeights, gno_t *pqJagged_gnos,
    bool ignoreWeights,size_t numGlobalParts, scalar_t **pqJagged_partSizes){

  std::cout << "numLocalCoords:" << numLocalCoords << std::endl;
  std::cout << "coordDim:" << coordDim << std::endl;
  for(int i = 0; i < numLocalCoords; ++i){
    for (int ii = 0; ii < coordDim; ++ii){
      std::cout <<  pqJagged_values[ii][i] << " ";
    }
    std::cout << std::endl;
  }


  std::cout << "criteriaDim:" << criteriaDim << std::endl;
  std::cout << "weightDim:" << weightDim << std::endl;
  if(weightDim){
    for(int i = 0; i < numLocalCoords; ++i){
      for (int ii = 0; ii < weightDim; ++ii){
        std::cout <<  pqJagged_weights[ii][i] << " ";
      }
      std::cout << std::endl;
    }
  }

  std::cout << "pqJagged_uniformWeights:" << pqJagged_uniformWeights[0] << std::endl;
  for(int i = 0; i < criteriaDim; ++i){
    std::cout << pqJagged_uniformWeights[i] << " ";
  }
  std::cout << std::endl;


  std::cout << "gnos" << std::endl;
  for(int i = 0; i < numLocalCoords; ++i){
    std::cout <<  pqJagged_gnos[i] << " ";
  }
  std::cout << std::endl;

  std::cout << "ignoreWeights:" << ignoreWeights << std::endl;

  std::cout << "pqJagged_uniformParts:" << pqJagged_uniformParts[0] << std::endl;
  for(int i = 0; i < criteriaDim; ++i){
    std::cout << pqJagged_uniformParts[i] << " ";
  }
  std::cout << std::endl;

  std::cout << "pqJagged_partSizes:" << std::endl;
  std::cout << "numGlobalParts:" << numGlobalParts << std::endl;
  for(int i = 0; i < criteriaDim; ++i){
    if(!pqJagged_uniformParts[i])
      for(int ii = 0; ii < numGlobalParts; ++ii){
        std::cout << pqJagged_partSizes[i][ii] << " ";
      }
    std::cout << std::endl;
  }
}


/*! \brief Function returning the available thread number by the processor.
 *
 */
int pqJagged_getNumThreads(){
  int numThreads = 1;


#ifdef HAVE_ZOLTAN2_OMP
#pragma omp parallel shared(numThreads)
  {
    numThreads = omp_get_num_threads();
  }

#endif


  return numThreads;

}


/*! \brief Function to determine the local minimum and maximum coordinate, and local total weight
 * in the given set of local points.
 * \param partitionedPointPermutations is the indices of coordinates in the given partition.
 * \param pqJagged_coordinates float-like array representing the coordinates in a single dimension. Sized as numLocalCoords.
 * \param pqJagged_uniformWeights boolean value whether each coordinate value has a uniform weight or not. If true, pqJagged_weights is not used.
 * \param pqJagged_weights float-like array representing the weights of the coordinates in a single criteria dimension. Sized as numLocalCoords.
 *
 * \param numThreads is the integer value to represent the number of threads available for each processor.
 * \param coordinateBegin is the start index of the given partition on partitionedPointPermutations.
 * \param coordinateEnd is the end index of the given partition on partitionedPointPermutations.
 *
 * \param max_min_array provided work array sized numThreads * 2.
 * \param maxScalar to initialize minimum coordinate if there are no points in the given range.
 * \param minScalar to initialize maximum coordinate if there are no points in the given range.
 *
 * \param minCoordinate is the output to represent the local minimumCoordinate in  given range of coordinates.
 * \param maxCoordinate is the output to represent the local maximum coordinate in the given range of coordinates.
 * \param totalWeight is the output to represent the local total weight in the coordinate in the given range of coordinates.
 *
 */
template <typename scalar_t, typename lno_t>
void pqJagged_getLocalMinMaxTotalCoord(
    lno_t *partitionedPointPermutations,
    scalar_t *pqJagged_coordinates,
    bool pqJagged_uniformWeights,
    scalar_t *pqJagged_weights,


    int numThreads,
    lno_t coordinateBegin,
    lno_t coordinateEnd,

    scalar_t *max_min_array /*sized nothreads * 2*/,
    scalar_t maxScalar,
    scalar_t minScalar,
    scalar_t &minCoordinate,
    scalar_t &maxCoordinate,
    scalar_t &totalWeight

    ){


  if(coordinateBegin >= coordinateEnd)
  {
    minCoordinate = maxScalar;
    maxCoordinate = minScalar;
    totalWeight = 0;
  }
  else {
    scalar_t mytotalWeight = 0;
#ifdef HAVE_ZOLTAN2_OMP
#pragma omp parallel
#endif
    {
      if (pqJagged_uniformWeights) {
  #ifdef HAVE_ZOLTAN2_OMP
  #pragma omp single
  #endif
        {
          mytotalWeight = coordinateEnd - coordinateBegin;
        }
      } else {
  #ifdef HAVE_ZOLTAN2_OMP
  #pragma omp for reduction(+:mytotalWeight)
  #endif
        for (lno_t ii = coordinateBegin; ii < coordinateEnd; ++ii){
          int i = partitionedPointPermutations[ii];
          mytotalWeight += pqJagged_weights[i];
        }
      }

      int myId = 0;
#ifdef HAVE_ZOLTAN2_OMP
      myId = omp_get_thread_num();
#endif
      scalar_t myMin, myMax;

      size_t j = partitionedPointPermutations[coordinateBegin];
      myMin = myMax = pqJagged_coordinates[j];

#ifdef HAVE_ZOLTAN2_OMP
#pragma omp for
#endif
      for(lno_t j = coordinateBegin + 1; j < coordinateEnd; ++j){
        int i = partitionedPointPermutations[j];
        if(pqJagged_coordinates[i] > myMax) myMax = pqJagged_coordinates[i];
        if(pqJagged_coordinates[i] < myMin) myMin = pqJagged_coordinates[i];
      }
      max_min_array[myId] = myMin;
      max_min_array[myId + numThreads] = myMax;

#ifdef HAVE_ZOLTAN2_OMP
#pragma omp barrier
#endif

#ifdef HAVE_ZOLTAN2_OMP
#pragma omp single nowait
#endif
      {
        minCoordinate = max_min_array[0];
        for(int i = 1; i < numThreads; ++i){
          if(max_min_array[i] < minCoordinate) minCoordinate = max_min_array[i];
        }
      }
#ifdef HAVE_ZOLTAN2_OMP
#pragma omp single nowait
#endif
      {
        maxCoordinate = max_min_array[numThreads];
        for(int i = numThreads + 1; i < numThreads * 2; ++i){
          if(max_min_array[i] > maxCoordinate) maxCoordinate = max_min_array[i];
        }
      }
    }
    totalWeight = mytotalWeight;
  }
}


/*! \brief Function that reduces global minimum and maximum coordinates with global total weight from given local arrays.
 * \param comm the communicator for the problem
 * \param env   library configuration and problem parameters
 * \param concurrentPartCount is the number of parts whose cut lines will be calculated concurrently.
 * \param localMinMaxTotal is the array holding local min and max coordinate values with local total weight.
 * First concurrentPartCount entries are minimums of the parts, next concurrentPartCount entries are max, and then the total weights.
 * \param localMinMaxTotal is the output array holding global min and global coordinate values with global total weight.
 * The structure is same as localMinMaxTotal.
 */
template <typename scalar_t>
void pqJagged_getGlobalMinMaxTotalCoord(
    RCP<Comm<int> > &comm,
    const RCP<const Environment> &env,
    partId_t concurrentPartCount,
    scalar_t *localMinMaxTotal,
    scalar_t *globalMinMaxTotal){


  //reduce min for first concurrentPartCount elements, reduce max for next concurrentPartCount elements,
  //reduce sum for the last concurrentPartCount elements.
  Teuchos::PQJaggedCombinedMinMaxTotalReductionOp<int, scalar_t> reductionOp(
     concurrentPartCount,
     concurrentPartCount,
     concurrentPartCount);


  try{

    reduceAll<int, scalar_t>(*comm, reductionOp,
        3 * concurrentPartCount, localMinMaxTotal, globalMinMaxTotal
      );
  }
  Z2_THROW_OUTSIDE_ERROR(*env)
}


/*! \brief Function that calculates the new coordinates for the cut lines. Function is called inside the parallel region.
 * \param minCoordinate minimum coordinate in the range.
 * \param maxCoordinate maximum coordinate in the range.
 * \param pqJagged_uniformParts is a boolean value holding whether the desired partitioning is uniform.
 * \param pqJagged_partSizes holds the desired parts sizes if desired partitioning is not uniform.
 * \param cutCoordinates is the output array for the initial cut lines.
 * \param cutPartRatios is the output array holding the cumulative ratios of parts in current partitioning.
 * For partitioning to 4 uniformly, cutPartRatios will be (0.25, 0.5 , 0.75, 1).
 * \param numThreads hold the number of threads available per mpi.
 */
template <typename scalar_t>
void pqJagged_getCutCoord_Weights(
    scalar_t minCoordinate,
    scalar_t maxCoordinate,
    bool pqJagged_uniformParts,
    scalar_t *pqJagged_partSizes /*p sized, weight ratios of each part*/,
    partId_t noCuts/*p-1*/ ,
    scalar_t *cutCoordinates /*p - 1 sized, coordinate of each cut line*/,
    scalar_t *cutPartRatios /*cumulative weight ratios, at left side of each cut line. p-1 sized*/,
    int numThreads){

  scalar_t coordinateRange = maxCoordinate - minCoordinate;
  if(pqJagged_uniformParts){
    scalar_t uniform = 1. / (noCuts + 1);
    scalar_t slice = uniform * coordinateRange;

#ifdef HAVE_ZOLTAN2_OMP
#pragma omp parallel
#endif
    {
      partId_t myStart = 0;
      partId_t myEnd = noCuts;
#ifdef HAVE_ZOLTAN2_OMP
#pragma omp for
#endif
      for(partId_t i = myStart; i < myEnd; ++i){
        cutPartRatios[i] =  uniform * (i + 1);
        cutCoordinates[i] = minCoordinate + slice * (i + 1);
      }
      cutPartRatios[noCuts] = 1;
    }
  }
  else {
    //TODO fix here!!
    cutPartRatios[0] = pqJagged_partSizes[0];
    cutCoordinates[0] = coordinateRange * cutPartRatios[0];
    for(partId_t i = 1; i < noCuts; ++i){
      cutPartRatios[i] = pqJagged_partSizes[i] + cutPartRatios[i - 1];
      cutCoordinates[i] = coordinateRange * cutPartRatios[i];
    }
  }
}


/*! \brief Function that calculates the new coordinates for the cut lines. Function is called inside the parallel region.
 *
 * \param env library configuration and problem parameters
 * \param comm the communicator for the problem
 * \param total_part_count is the sum of number of cutlines and number of parts. Simply it is 2*P - 1.
 * \param noCuts is the number of cut lines. P - 1.
 * \param maxCoordinate is the maximum coordinate in the current range of coordinates and in the current dimension.
 * \param minCoordinate is the maximum coordinate in the current range of coordinates and in the current dimension.
 * \param globalTotalWeight is the global total weight in the current range of coordinates.
 * \param imbalanceTolerance is the maximum allowed imbalance ratio.
 * \param maxScalar is the maximum value that scalar_t can represent.
 *
 *
 * \param globalPartWeights is the array holding the weight of parts. Assumes there are 2*P - 1 parts (cut lines are seperate parts).
 * \param localPartWeights is the local totalweight of the processor.
 * \param targetPartWeightRatios are the desired cumulative part ratios, sized P.
 * \param isDone is the boolean array to determine if the correct position for a cut line is found.
 *
 * \param cutCoordinates is the array holding the coordinates of each cut line. Sized P - 1.
 * \param cutUpperBounds is the array holding the upper bound coordinate for each cut line. Sized P - 1.
 * \param cutLowerBounds is the array holding the lower bound coordinate for each cut line. Sized P - 1.
 * \param leftClosestDistance is the array holding the distances to the closest points to the cut lines from left.
 * \param rightClosestDistance is the array holding the distances to the closest points to the cut lines from right.
 * \param cutLowerWeight is the array holding the weight of the parts at the left of lower bound coordinates.
 * \param cutUpperWeight is the array holding the weight of the parts at the left of upper bound coordinates.
 * \param newCutCoordinates is the work array, sized P - 1.
 *
 * \param allowNonRectelinearPart is the boolean value whether partitioning should allow distributing the points on same coordinate to different parts.
 * \param nonRectelinearPartRatios holds how much percentage of the coordinates on the cutline should be put on left side.
 * \param rectelinearCutCount is the count of cut lines whose balance can be achived via distributing the points in same coordinate to different parts.
 * \param localCutWeights is the local weight of coordinates on cut lines.
 * \param globalCutWeights is the global weight of coordinates on cut lines.
 *
 * \param myNoneDoneCount is the number of cutlines whose position has not been determined yet. For K > 1 it is the count in a single part (whose cut lines are determined).
 */
template <typename scalar_t>
void getNewCoordinates(
    const RCP<const Environment> &env,
    RCP<Comm<int> > &comm,
    const size_t &total_part_count,
    const partId_t &noCuts,
    const scalar_t &maxCoordinate,
    const scalar_t &minCoordinate,
    const scalar_t &globalTotalWeight,
    const scalar_t &imbalanceTolerance,
    scalar_t maxScalar,

    const scalar_t * globalPartWeights,
    const scalar_t * localPartWeights,
    const scalar_t *targetPartWeightRatios,
    bool *isDone,

    scalar_t *cutCoordinates,
    scalar_t *cutUpperBounds,
    scalar_t *cutLowerBounds,
    scalar_t *leftClosestDistance,
    scalar_t *rightClosestDistance,
    scalar_t * cutLowerWeight,
    scalar_t * cutUpperWeight,
    scalar_t *newCutCoordinates,

    bool allowNonRectelinearPart,
    float *nonRectelinearPartRatios,
    partId_t *rectelinearCutCount,
    scalar_t *localCutWeights,
    scalar_t *globalCutWeights,

    partId_t &myNoneDoneCount
)
    {


  scalar_t seenW = 0;
  float expected = 0;
  scalar_t leftImbalance = 0, rightImbalance = 0;
  scalar_t _EPSILON = numeric_limits<scalar_t>::epsilon();

#ifdef HAVE_ZOLTAN2_OMP
#pragma omp for
#endif
  for (partId_t i = 0; i < noCuts; i++){

    //if a left and right closes point is not found, set the distance to 0.
    if(leftClosestDistance[i] == maxScalar)
      leftClosestDistance[i] = 0;
    if(rightClosestDistance[i] == maxScalar)
      rightClosestDistance[i] = 0;

  }

#ifdef HAVE_ZOLTAN2_OMP
#pragma omp for
#endif
  for (partId_t i = 0; i < noCuts; i++){
    globalCutWeights[i] = 0;
    localCutWeights[i] = 0;
    //if already determined at previous iterations, do nothing.
    if(isDone[i]) {
      newCutCoordinates[i] = cutCoordinates[i];
      continue;
    }
    //current weight of the part at the left of the cut line.
    seenW = globalPartWeights[i * 2];

    //expected ratio
    expected = targetPartWeightRatios[i];
    leftImbalance = imbalanceOf(seenW, globalTotalWeight, expected);
    rightImbalance = imbalanceOf(globalTotalWeight - seenW, globalTotalWeight, 1 - expected);

    bool isLeftValid = fabs(leftImbalance) - imbalanceTolerance < _EPSILON ;
    bool isRightValid = fabs(rightImbalance) - imbalanceTolerance < _EPSILON;

    //if the cut line reaches to desired imbalance.
    if(isLeftValid && isRightValid){
      isDone[i] = true;
#ifdef HAVE_ZOLTAN2_OMP
#pragma omp atomic
#endif
      myNoneDoneCount -= 1;
      newCutCoordinates [i] = cutCoordinates[i];
      continue;
    }
    else if(leftImbalance < 0){
      scalar_t ew = globalTotalWeight * expected;
      if(allowNonRectelinearPart){
        if (globalPartWeights[i * 2 + 1] == ew){
          isDone[i] = true;
#ifdef HAVE_ZOLTAN2_OMP
#pragma omp atomic
#endif
          myNoneDoneCount -= 1;
          newCutCoordinates [i] = cutCoordinates[i];
          nonRectelinearPartRatios[i] = 1;
          continue;
        }
        else if (globalPartWeights[i * 2 + 1] > ew){
          isDone[i] = true;
#ifdef HAVE_ZOLTAN2_OMP
#pragma omp atomic
#endif
          *rectelinearCutCount += 1;

#ifdef HAVE_ZOLTAN2_OMP
#pragma omp atomic
#endif
          myNoneDoneCount -= 1;
          newCutCoordinates [i] = cutCoordinates[i];
          scalar_t myWeightOnLine = localPartWeights[i * 2 + 1] - localPartWeights[i * 2];
          localCutWeights[i] = myWeightOnLine;
          continue;
        }
      }
      //when moving right, set lower bound to current line.
      cutLowerBounds[i] = cutCoordinates[i] + rightClosestDistance[i];
      cutLowerWeight[i] = seenW;

      //compare the upper bound with the current lines.
      for (partId_t ii = i + 1; ii < noCuts ; ++ii){
        scalar_t pw = globalPartWeights[ii * 2];
        scalar_t lw = globalPartWeights[ii * 2 + 1];
        if(pw >= ew){
          if(pw == ew){
            cutUpperBounds[i] = cutCoordinates[ii];
            cutUpperWeight[i] = pw;
            cutLowerBounds[i] = cutCoordinates[ii];
            cutLowerWeight[i] = pw;
          } else if (pw < cutUpperWeight[i]){
            //if a cut line is more strict than the current upper bound,
            //update the upper bound.
            cutUpperBounds[i] = cutCoordinates[ii] - leftClosestDistance[ii];
            cutUpperWeight[i] = pw;
          }
          break;
        }
        //if comes here then pw < ew
        if(lw >= ew){
          cutUpperBounds[i] = cutCoordinates[ii];
          cutUpperWeight[i] = lw;
          cutLowerBounds[i] = cutCoordinates[ii];
          cutLowerWeight[i] = pw;
          break;
        }
        //if a stricter lower bound is found,
        //update the lower bound.
        if (pw <= ew && pw >= cutLowerWeight[i]){
          cutLowerBounds[i] = cutCoordinates[ii] + rightClosestDistance[ii] ;
          cutLowerWeight[i] = pw;
        }
      }
      scalar_t newPivot = pivotPos<scalar_t> (cutUpperBounds, cutLowerBounds,i, cutUpperWeight, cutLowerWeight, ew);
      //if cut line does not move significantly.
      if (fabs(cutCoordinates[i] - newPivot) < _EPSILON * EPS_SCALE){
        isDone[i] = true;
#ifdef HAVE_ZOLTAN2_OMP
#pragma omp atomic
#endif
        myNoneDoneCount -= 1;
        newCutCoordinates [i] = cutCoordinates[i];
      } else {
        newCutCoordinates [i] = newPivot;
      }
    } else {
      //moving to left.
      scalar_t ew = globalTotalWeight * expected;
      //moving left, set upper to current line.
      cutUpperBounds[i] = cutCoordinates[i] - leftClosestDistance[i];
      cutUpperWeight[i] = seenW;

      // compare the current cut line weights with previous upper and lower bounds.
      for (int ii = i - 1; ii >= 0; --ii){
        scalar_t pw = globalPartWeights[ii * 2];
        scalar_t lw = globalPartWeights[ii * 2 + 1];
        if(pw <= ew){
          if(pw == ew){
            cutUpperBounds[i] = cutCoordinates[ii];
            cutUpperWeight[i] = pw;
            cutLowerBounds[i] = cutCoordinates[ii];
            cutLowerWeight[i] = pw;
          }
          else if (pw > cutLowerWeight[i]){
            cutLowerBounds[i] = cutCoordinates[ii] + rightClosestDistance[ii];
            cutLowerWeight[i] = pw;
            if(lw > ew){
              cutUpperBounds[i] = cutCoordinates[ii] + rightClosestDistance[ii];
              cutUpperWeight[i] = lw;
            }
          }
          break;
        }
        if (pw >= ew && (pw < cutUpperWeight[i] || (pw == cutUpperWeight[i] && cutUpperBounds[i] > cutCoordinates[ii] - leftClosestDistance[ii]))){
          cutUpperBounds[i] = cutCoordinates[ii] - leftClosestDistance[ii] ;
          cutUpperWeight[i] = pw;
        }
      }

      scalar_t newPivot = pivotPos<scalar_t> (cutUpperBounds, cutLowerBounds,i, cutUpperWeight, cutLowerWeight, ew);
      //if cut line does not move significantly.
      if (fabs(cutCoordinates[i] - newPivot) < _EPSILON * EPS_SCALE){
        isDone[i] = true;

#ifdef HAVE_ZOLTAN2_OMP
#pragma omp atomic
#endif
        myNoneDoneCount -= 1;
        newCutCoordinates [ i] = cutCoordinates[i];
      } else {
        newCutCoordinates [ i] = newPivot;
      }
    }
  }



  //communication to determine the ratios of processors for the distribution of coordinates on the cut lines.
#ifdef HAVE_ZOLTAN2_OMP
//#pragma omp barrier
#pragma omp single
#endif
  {
    if(*rectelinearCutCount > 0){
      try{
        Teuchos::scan<int,scalar_t>(
            *comm, Teuchos::REDUCE_SUM,
            noCuts,localCutWeights, globalCutWeights
        );
      }
      Z2_THROW_OUTSIDE_ERROR(*env)


      for (partId_t i = 0; i < noCuts; ++i){
        //cout << "gw:" << globalCutWeights[i] << endl;
        if(globalCutWeights[i] > 0) {
          scalar_t expected = targetPartWeightRatios[i];
          scalar_t ew = globalTotalWeight * expected;
          scalar_t expectedWeightOnLine = ew - globalPartWeights[i * 2];
          scalar_t myWeightOnLine = localCutWeights[i];
          scalar_t weightOnLineBefore = globalCutWeights[i];
          scalar_t incMe = expectedWeightOnLine - weightOnLineBefore;
          scalar_t mine = incMe + myWeightOnLine;
          if(mine < 0){
            nonRectelinearPartRatios[i] = 0;
          }
          else if(mine >= myWeightOnLine){
            nonRectelinearPartRatios[i] = 1;
          }
          else {
            nonRectelinearPartRatios[i] = mine / myWeightOnLine;
          }
        }
      }
      *rectelinearCutCount = 0;
    }
  }
}


/*! \brief Function that calculates the new coordinates for the cut lines. Function is called inside the parallel region.
 *
 * \param total_part_count is the sum of number of cutlines and number of parts. Simply it is 2*P - 1.
 * \param noCuts is the number of cut lines. P - 1.
 * \param maxScalar is the maximum value that scalar_t can represent.
 * \param _EPSILON is the smallest error value for scalar_t.
 * \param numThreads hold the number of threads available per processor.
 *
 * \param coordinateBegin is the index of the first coordinate in current part.
 * \param coordinateEnd is the index of the last coordinate in current part.
 * \param partitionedPointPermutations is the indices of coordinates in the given partition.
 * \param pqJagged_coordinates is 1 dimensional array holding coordinate values.
 * \param pqJagged_uniformWeights is a boolean value if the points have uniform weights.
 * \param pqJagged_weights is 1 dimensional array holding the weights of points.
 *
 * \param globalPartWeights is the array holding the weight of parts. Assumes there are 2*P - 1 parts (cut lines are seperate parts).
 * \param localPartWeights is the local totalweight of the processor.
 * \param targetPartWeightRatios are the desired cumulative part ratios, sized P.
 *
 * \param cutCoordinates_tmp is the array holding the coordinates of each cut line. Sized P - 1.
 * \param isDone is the boolean array to determine if the correct position for a cut line is found.
 * \param myPartWeights is the array holding the part weights for the calling thread.
 * \param myLeftClosest is the array holding the distances to the closest points to the cut lines from left for the calling thread..
 * \param myRightClosest is the array holding the distances to the closest points to the cut lines from right for the calling thread.
 * \param useBinarySearch is boolean parameter whether to search for cut lines with binary search of linear search.
 */
template <typename scalar_t, typename lno_t>
void pqJagged_1DPart_getPartWeights(
    size_t total_part_count,
    partId_t noCuts,
    scalar_t maxScalar,
    scalar_t _EPSILON,
    int numThreads,
    lno_t coordinateBegin,
    lno_t coordinateEnd,
    lno_t *partitionedPointPermutations,
    scalar_t *pqJagged_coordinates,
    bool pqJagged_uniformWeights,
    scalar_t *pqJagged_weights,

    scalar_t *cutCoordinates_tmp, //TODO change name
    bool *isDone,
    double *myPartWeights,
    scalar_t *myLeftClosest,
    scalar_t *myRightClosest,
    bool useBinarySearch
){

  if(useBinarySearch){
    for (size_t i = 0; i < total_part_count; ++i){
      myPartWeights[i] = 0;
    }
  } else {
    for (size_t i = 0; i < total_part_count; ++i){
      if(i/2 < size_t(noCuts) && isDone[i/2]) continue;
      myPartWeights[i] = 0;
    }
  }


  for(partId_t i = 0; i < noCuts; ++i){
    if(isDone[i]) continue;
    myLeftClosest[i] = maxScalar;
    myRightClosest[i] = maxScalar;
  }
  if(useBinarySearch){
#ifdef HAVE_ZOLTAN2_OMP
#pragma omp for
#endif
    for (lno_t ii = coordinateBegin; ii < coordinateEnd; ++ii){
      int i = partitionedPointPermutations[ii];
      partId_t lc = 0;
      partId_t uc = noCuts - 1;
      scalar_t w = pqJagged_uniformWeights? 1:pqJagged_weights[i];
      bool isInserted = false;
      bool onLeft = false;
      bool onRight = false;
      partId_t lastPart = -1;
      while(uc >= lc)
      {
        lastPart = -1;
        onLeft = false;
        onRight = false;
        partId_t j = (uc + lc) / 2;
        scalar_t distance = pqJagged_coordinates[i] - cutCoordinates_tmp[j];
        scalar_t absdistance = fabs(distance);

        if(absdistance < _EPSILON){

          myPartWeights[j * 2 + 1] += w;

          myLeftClosest[j] = 0;
          myRightClosest[j] = 0;
          partId_t kk = j + 1;
          while(kk < noCuts){
            scalar_t distance =fabs(cutCoordinates_tmp[kk] - cutCoordinates_tmp[j]);
            if(distance < _EPSILON){
              myPartWeights[2 * kk + 1] += w;

              myLeftClosest[kk] = 0;
              myRightClosest[kk] = 0;
              kk++;
            }
            else{
              if(myLeftClosest[kk] > distance){
                myLeftClosest[kk] = distance;
              }
              break;
            }
          }

          kk = j - 1;
          while(kk >= 0){
            scalar_t distance =fabs(cutCoordinates_tmp[kk] - cutCoordinates_tmp[j]);
            if(distance < _EPSILON){
              myPartWeights[2 * kk + 1] += w;

              myLeftClosest[kk] = 0;
              myRightClosest[kk] = 0;
              kk--;
            }
            else{
              if(myRightClosest[kk] > distance){
                myRightClosest[kk] = distance;
              }
              break;
            }
          }
          isInserted = true;
          break;
        }
        else {
          if (distance < 0) {

            distance = -distance;
            if (myLeftClosest[j] > distance){
              myLeftClosest[j] = distance;
            }
            if(j > 0){
              scalar_t distance = pqJagged_coordinates[i] - cutCoordinates_tmp[j - 1];
              if(distance > _EPSILON){
                if (myRightClosest[j - 1] > distance){
                  myRightClosest[j - 1] = distance;
                }
              } else if(distance < -_EPSILON){
                distance = -distance;
                if (myLeftClosest[j - 1] > distance){
                  myLeftClosest[j - 1] = distance;
                }
              }
              else {
                myLeftClosest[j - 1] = 0;
                myRightClosest[j - 1 ] = 0;
              }
            }
            uc = j - 1;
            onLeft = true;
            lastPart = j;
          }
          else {
            if (myRightClosest[j] > distance){
              myRightClosest[j] = distance;
            }
            if(j < noCuts - 1){
              scalar_t distance = pqJagged_coordinates[i] - cutCoordinates_tmp[j + 1];
              if(distance > _EPSILON){
                if (myRightClosest[j + 1] > distance){
                  myRightClosest[j + 1] = distance;
                }
              } else if(distance < -_EPSILON){
                distance = -distance;
                if (myLeftClosest[j + 1] > distance){
                  myLeftClosest[j + 1] = distance;
                }
              }
              else {
                myLeftClosest[j + 1] = 0;
                myRightClosest[j + 1 ] = 0;
              }
            }
            lc = j + 1;
            onRight = true;
            lastPart = j;
          }
        }
      }
      if(!isInserted){
        if(onRight){
          myPartWeights[2 * lastPart + 2] += w;
        }
        else if(onLeft){
          myPartWeights[2 * lastPart] += w;
        }
      }
    }
    for (size_t i = 1; i < total_part_count; ++i){
      if(i % 2 == 0 && i > 1 && i < total_part_count - 1 && fabs(cutCoordinates_tmp[i / 2] - cutCoordinates_tmp[i /2 - 1]) < _EPSILON){
        myPartWeights[i] = myPartWeights[i-2];
        continue;
      }
      myPartWeights[i] += myPartWeights[i-1];
    }

  }
  else {

#ifdef HAVE_ZOLTAN2_OMP
#pragma omp for
#endif
    for (lno_t ii = coordinateBegin; ii < coordinateEnd; ++ii){
      int i = partitionedPointPermutations[ii];

      scalar_t w = pqJagged_uniformWeights? 1:pqJagged_weights[i];
      //get a coordinate and compare it with cut lines from left to right.
      for(partId_t j = 0; j < noCuts; ++j){

        if(isDone[j]) continue;
        scalar_t distance = pqJagged_coordinates[i] - cutCoordinates_tmp[j];
        scalar_t absdistance = fabs(distance);
        if(absdistance < _EPSILON){
          myPartWeights[j * 2] -= w;
          //myPartWeights[j * 2] += w;
          myLeftClosest[j] = 0;
          myRightClosest[j] = 0;
          //break;
        }
        else
          if (distance < 0) {
            distance = -distance;
            if (myLeftClosest[j] > distance){
              myLeftClosest[j] = distance;
            }
            break;
          }
        //if it is on the left
          else {
            //if on the right, continue with the next line.
            myPartWeights[j * 2] -= w;
            myPartWeights[j * 2 + 1] -= w;
            //myPartWeights[j * 2] += w;
            //myPartWeights[j * 2 + 1] += w;

            if ( myRightClosest[j] > distance){
              myRightClosest[j] = distance;
            }
          }
      }
    }
  }

}


/*! \brief Function that reduces the result of multiple threads for left and right closest points and part weights in a single mpi.
 *
 * \param noCuts is the number of cut lines. P - 1.
 * \param total_part_count is the sum of number of cutlines and number of parts. Simply it is 2*P - 1.
 * \param concurrentPartCount is the number of parts whose cut lines will be calculated concurrently.
 * \param numThreads hold the number of threads available per processor.
 * \param isDone is the boolean array to determine if the correct position for a cut line is found.
 * \param leftClosestDistance is the 2 dimensional array holding the distances to the closest points to the cut lines from left for each thread.
 * \param rightClosestDistance is the 2 dimensional array holding the distances to the closest points to the cut lines from right for each thread.
 * \param partWeights is the array holding the weight of parts for each thread. Assumes there are 2*P - 1 parts (cut lines are seperate parts).
 * \param localMinMaxTotal is the array holding the local minimum and maximum coordinate and local total weight of each part.
 * \param totalPartWeights_leftClosest_rightCloset is the output array of accumulation, where total part weights (2P - 1),
 * then left closest distances (P -1), then right closest distance (P -1) are stored.
 * \param useBinarySearch is boolean parameter whether to search for cut lines with binary search of linear search.
 */
template <typename scalar_t>
void accumulateThreadResults(
    partId_t noCuts,
    size_t total_part_count,
    partId_t concurrentPartCount,
    int numThreads,
    bool *isDone,
    scalar_t **leftClosestDistance,
    scalar_t **rightClosestDistance,
    double **partWeights,
    scalar_t *localMinMaxTotal,
    scalar_t *totalPartWeights_leftClosest_rightCloset,
    bool useBinarySearch
    ){
#ifdef HAVE_ZOLTAN2_OMP
#pragma omp for
#endif
  for(partId_t i = 0; i < noCuts * concurrentPartCount; ++i){
    if(isDone[i]) continue;
    scalar_t minl = leftClosestDistance[0][i], minr = rightClosestDistance[0][i];

    for (int j = 1; j < numThreads; ++j){
      if (rightClosestDistance[j][i] < minr ){
        minr = rightClosestDistance[j][i];
      }
      if (leftClosestDistance[j][i] < minl ){
        minl = leftClosestDistance[j][i];
      }
    }
    size_t ishift = i % noCuts + (i / noCuts) * (total_part_count + 2 * noCuts);
    totalPartWeights_leftClosest_rightCloset[total_part_count + ishift] = minl;
    totalPartWeights_leftClosest_rightCloset[total_part_count + noCuts + ishift] = minr;
  }

  if(useBinarySearch){
#ifdef HAVE_ZOLTAN2_OMP
#pragma omp for
#endif
    for(size_t j = 0; j < total_part_count * concurrentPartCount; ++j){
      size_t actualCutInd = (j % total_part_count);
      partId_t cutInd = actualCutInd / 2 + (j / total_part_count) * noCuts;

      if(actualCutInd !=  total_part_count - 1 && isDone[cutInd]) continue;
      double pwj = 0;
      for (int i = 0; i < numThreads; ++i){
        pwj += partWeights[i][j];
      }
      size_t jshift = j % total_part_count + (j / total_part_count) * (total_part_count + 2 * noCuts);
      totalPartWeights_leftClosest_rightCloset[jshift] = pwj;
    }
  } else {
#ifdef HAVE_ZOLTAN2_OMP
#pragma omp for
#endif
    for(size_t j = 0; j < total_part_count * concurrentPartCount; ++j){
      size_t actualCutInd = (j % total_part_count);
      partId_t cutInd = actualCutInd / 2 + (j / total_part_count) * noCuts;

      if(actualCutInd !=  total_part_count - 1 && isDone[cutInd]) continue;
      double pwj = 0;
      for (int i = 0; i < numThreads; ++i){
        pwj += partWeights[i][j];
      }
      scalar_t totalWeight = localMinMaxTotal[j / total_part_count + concurrentPartCount * 2];
      size_t jshift = j % total_part_count + (j / total_part_count) * (total_part_count + 2 * noCuts);
      totalPartWeights_leftClosest_rightCloset[jshift] = totalWeight + pwj;

    }
  }

}




/*! \brief Function that is responsible from 1D partitioning of the given range of coordinates.
 * \param env library configuration and problem parameters
 * \param comm the communicator for the problem
 *
 * \param partitionedPointPermutations is the indices of coordinates in the given partition.
 * \param pqJagged_coordinates is 1 dimensional array holding coordinate values.
 * \param pqJagged_uniformWeights is a boolean value if the points have uniform weights.
 * \param pqJagged_weights is 1 dimensional array holding the weights of points.
 *
 * \param targetPartWeightRatios is the cumulative desired weight ratios for each part. Sized P.
 * \param globalMinMaxTotal is the array holding the global min,max and total weight.
 * minimum of part k is on k, maximum is on k + concurrentPartcount, totalweight is on k + 2*concurrentPartCount
 * \param localMinMaxTotal is the array holding the local min,max and total weight. Structure is same with globalMinMaxTotal array.
 *
 * \param partNo is the total number of parts.
 * \param numThreads is the number of available threads by each processor.
 * \param maxScalar is the maximum value that scalar_t can represent.
 * \param minScalar is the minimum value that scalar_t can represent.
 * \param imbalanceTolerance is the maximum allowed imbalance ratio.
 * \param currentPartBeginIndex is the beginning index of concurrentPartCount parts on inTotalCounts array.
 * \param concurrentPartCount is the number of parts whose cut lines will be calculated concurrently.
 * \param inTotalCounts is the array holding the beginning indices of the parts from previous dimension partitioning.
 *
 * \param cutCoordinates is the array holding the coordinates of the cut.
 * \param cutCoordinatesWork is a work array sized P - 1.
 * \param leftClosestDistance is the two dimensional array holding the distances to the closest points to the cut lines from left. One dimension for each thread.
 * \param rightClosestDistance is the two dimensional array holding the distances to the closest points to the cut lines from right. One dimension for each thread.
 * \param cutUpperBounds is the array holding the upper bound coordinate for each cut line. Sized P - 1.
 * \param cutLowerBounds is the array holding the lower bound coordinate for each cut line. Sized P - 1.
 * \param cutUpperWeight is the array holding the weight of the parts at the left of upper bound coordinates.
 * \param cutLowerWeight is the array holding the weight of the parts at the left of lower bound coordinates.
 * \param isDone is the boolean array to determine if the correct position for a cut line is found.
 * \param partWeights is the two dimensional array holding the part weights. One dimension for each thread.
 * \param local_totalPartWeights_leftClosest_rightCloset is one dimensional array holding the local part weights, left and right closest points. Convenient for mpi-reduction.
 * \param global_totalPartWeights_leftClosest_rightCloset is one dimensional array holding the local part weights, left and right closest points. Convenient for mpi-reduction.
 * \param allowNonRectelinearPart is whether to allow distribution of points on same coordinate to different parts or not.
 * \param nonRectelinearPartRatios is one dimensional array holding the ratio of the points on cut lines representing how many of them will be put to left of the line.
 * \param localCutWeights is one dimensional array holding the local part weights only on cut lines.
 * \param globalCutWeights is one dimensional array holding the global part weights only on cut lines.
 * \param allDone is the number of cut lines whose positions should be calculated.
 * \param myNonDoneCounts is one dimensional array holding the number of cut lines in each part whose positions should be calculated.
 * \param useBinarySearch is boolean parameter whether to search for cut lines with binary search of linear search.
 */
template <typename scalar_t, typename lno_t>
void pqJagged_1D_Partition(
    const RCP<const Environment> &env,
    RCP<Comm<int> > &comm,

    lno_t *partitionedPointPermutations,
    scalar_t *pqJagged_coordinates,
    bool pqJagged_uniformWeights,
    scalar_t *pqJagged_weights,

    scalar_t *targetPartWeightRatios,   // the weight ratios at left side of the cuts. last is 1.
    scalar_t *globalMinMaxTotal,
    scalar_t *localMinMaxTotal,

    partId_t partNo,
    int numThreads,
    scalar_t maxScalar,
    scalar_t minScalar,
    scalar_t imbalanceTolerance,
    partId_t currentPartBeginIndex,
    partId_t concurrentPartCount,
    lno_t *inTotalCounts,

    scalar_t *cutCoordinates,
    scalar_t *cutCoordinatesWork, 	// work array to manipulate coordinate of cutlines in different iterations.
    scalar_t **leftClosestDistance,
    scalar_t **rightClosestDistance,
    scalar_t *cutUpperBounds,  //to determine the next cut line with binary search
    scalar_t *cutLowerBounds,  //to determine the next cut line with binary search
    scalar_t *cutUpperWeight,   //to determine the next cut line with binary search
    scalar_t *cutLowerWeight,  //to determine the next cut line with binary search
    bool *isDone,
    double **partWeights,
    scalar_t *local_totalPartWeights_leftClosest_rightCloset,
    scalar_t *global_totalPartWeights_leftClosest_rightCloset,
    bool allowNonRectelinearPart,
    float *nonRectelinearPartRatios,
    scalar_t *localCutWeights,
    scalar_t *globalCutWeights,

    partId_t allDone,
    partId_t *myNonDoneCounts,
    bool useBinarySearch
){

  partId_t recteLinearCutCount = 0;
  scalar_t *cutCoordinates_tmp = cutCoordinates;
  partId_t noCuts = partNo - 1;
  size_t total_part_count = partNo + size_t (noCuts) ;


  scalar_t _EPSILON = numeric_limits<scalar_t>::epsilon();

  Teuchos::PQJaggedCombinedReductionOp<int, scalar_t> reductionOp(
      total_part_count , noCuts  , noCuts , concurrentPartCount);

#ifdef HAVE_ZOLTAN2_OMP
#pragma omp parallel shared(allDone,  recteLinearCutCount)
#endif
  {
    int me = 0;
#ifdef HAVE_ZOLTAN2_OMP
    me = omp_get_thread_num();
#endif
    double *myPartWeights = partWeights[me];
    scalar_t *myLeftClosest = leftClosestDistance[me];
    scalar_t *myRightClosest = rightClosestDistance[me];

#ifdef HAVE_ZOLTAN2_OMP
#pragma omp for
#endif
    for(partId_t i = 0; i < noCuts * concurrentPartCount; ++i){
      isDone[i] = false;
      partId_t ind = i / noCuts;
      cutLowerBounds[i] = globalMinMaxTotal[ind];
      cutUpperBounds[i] = globalMinMaxTotal[ind + concurrentPartCount];
      cutUpperWeight[i] = globalMinMaxTotal[ind + 2 * concurrentPartCount];
      cutLowerWeight[i] = 0;
      if(allowNonRectelinearPart){
        nonRectelinearPartRatios[i] = 0;
      }
    }


#ifdef HAVE_ZOLTAN2_OMP
#pragma omp barrier
#endif
    int iteration = 0;
    while (allDone != 0){
      iteration += 1;
/*
      if(comm->getRank() == 0)
        {
#pragma omp single
          { cout << endl << endl << "allDone:" << allDone << endl;
            for (size_t i = 0; i < noCuts * k; ++i){
              if(isDone[i] == false) cout << "i:" << i <<  " c:" << cutCoordinates_tmp[i] << " u:" << cutUpperBounds[i] << " l:" << cutLowerBounds[i] << " not done" << endl;
              else cout << "i:" << i <<  " c:" << cutCoordinates_tmp[i] <<  " done" << endl; } }
        }
*/

      for (partId_t kk = 0; kk < concurrentPartCount; ++kk){
        if (/*globalMinMax[kk] > globalMinMax[kk + k] ||*/ myNonDoneCounts[kk] == 0) continue;
        partId_t cutShift = noCuts * kk;
        size_t totalPartShift = total_part_count * kk;

        bool *currentDone = isDone + cutShift;
        double *myCurrentPartWeights = myPartWeights + totalPartShift;
        scalar_t *myCurrentLeftClosest = myLeftClosest + cutShift;
        scalar_t *myCurrentRightClosest = myRightClosest + cutShift;

        partId_t current = currentPartBeginIndex + kk;
        lno_t coordinateBegin = current ==0 ? 0: inTotalCounts[current -1];
        lno_t coordinateEnd = inTotalCounts[current];
        scalar_t *cutCoordinates_ = cutCoordinates_tmp + kk * noCuts;

        pqJagged_1DPart_getPartWeights<scalar_t, lno_t>(
            total_part_count,
            noCuts,
            maxScalar,
            _EPSILON,
            numThreads,
            coordinateBegin,
            coordinateEnd,
            partitionedPointPermutations,
            pqJagged_coordinates,
            pqJagged_uniformWeights,
            pqJagged_weights,
            cutCoordinates_,
            currentDone,
            myCurrentPartWeights,
            myCurrentLeftClosest,
            myCurrentRightClosest,
            useBinarySearch);
      }

      accumulateThreadResults<scalar_t>(
          noCuts, total_part_count, concurrentPartCount,
          numThreads, isDone,
          leftClosestDistance, rightClosestDistance, partWeights,
          localMinMaxTotal,
          local_totalPartWeights_leftClosest_rightCloset,
          useBinarySearch
      );

#ifdef HAVE_ZOLTAN2_OMP
#pragma omp single
#endif
      {
        try{
          reduceAll<int, scalar_t>(*comm, reductionOp,
              (total_part_count + 2 * noCuts) * concurrentPartCount,
              local_totalPartWeights_leftClosest_rightCloset,
              global_totalPartWeights_leftClosest_rightCloset
          );
        }

        Z2_THROW_OUTSIDE_ERROR(*env)
      }

      for (partId_t kk = 0; kk < concurrentPartCount; ++kk){


        if (/*globalMinMax[kk] > globalMinMax[kk + k] || */myNonDoneCounts[kk] == 0) continue;
        partId_t cutShift = noCuts * kk;
        size_t tlrShift = (total_part_count + 2 * noCuts) * kk;

        scalar_t *localPartWeights = local_totalPartWeights_leftClosest_rightCloset  + tlrShift ;
        scalar_t *gtlr = global_totalPartWeights_leftClosest_rightCloset + tlrShift;
        scalar_t *glc = gtlr + total_part_count; //left closest points
        scalar_t *grc = gtlr + total_part_count + noCuts; //right closest points
        scalar_t *globalPartWeights = gtlr;
        bool *currentDone = isDone + cutShift;
        scalar_t *currentTargetPartWeightRatios = targetPartWeightRatios + (noCuts + 1) * kk;
        float *currentnonRectelinearPartRatios = nonRectelinearPartRatios + cutShift;

        scalar_t minCoordinate = globalMinMaxTotal[kk];
        scalar_t maxCoordinate = globalMinMaxTotal[kk + concurrentPartCount];
        scalar_t globalTotalWeight = globalMinMaxTotal[kk + concurrentPartCount * 2];
        scalar_t *currentcutLowerWeight = cutLowerWeight + cutShift;
        scalar_t *currentcutUpperWeight = cutUpperWeight + cutShift;
        scalar_t *currentcutUpperBounds = cutUpperBounds + cutShift;
        scalar_t *currentcutLowerBounds = cutLowerBounds + cutShift;

        partId_t prevDoneCount = myNonDoneCounts[kk];
        getNewCoordinates<scalar_t>(
            env, comm,
            total_part_count, noCuts, maxCoordinate, minCoordinate, globalTotalWeight, imbalanceTolerance, maxScalar,
            globalPartWeights, localPartWeights, currentTargetPartWeightRatios, currentDone,

<<<<<<< HEAD
            cutCoordinates_tmp + cutShift, currentcutUpperBounds, currentcutLowerBounds,
            glc, grc, currentcutLowerWeight, currentcutUpperWeight,
            cutCoordinatesWork +cutShift, //new cut coordinates

            allowNonRectelinearPart,
            currentnonRectelinearPartRatios,
            &recteLinearCutCount,
            localCutWeights,
            globalCutWeights,
            myNonDoneCounts[kk]
        );

        partId_t reduction = prevDoneCount - myNonDoneCounts[kk];
#ifdef HAVE_ZOLTAN2_OMP
#pragma omp single
#endif
        {
          allDone -= reduction;
        }
      }
=======
>>>>>>> 0c1b01a2
#ifdef HAVE_ZOLTAN2_OMP
#pragma omp single
#endif
      {
      scalar_t *t = cutCoordinates_tmp;
      cutCoordinates_tmp = cutCoordinatesWork;
      cutCoordinatesWork = t;
      }
    }
/*
    if(comm->getRank() == 0)
      if(me == 0) cout << "it:" << iteration << endl;
*/
    if (cutCoordinates != cutCoordinates_tmp){
#ifdef HAVE_ZOLTAN2_OMP
#pragma omp for
#endif
      for(partId_t i = 0; i < noCuts *concurrentPartCount; ++i){
        cutCoordinates[i] = cutCoordinates_tmp[i];
      }

#ifdef HAVE_ZOLTAN2_OMP
#pragma omp single
#endif
      {
        cutCoordinatesWork = cutCoordinates_tmp;
      }
    }

  }
}





/*! \brief Function that determines the permutation indices of the coordinates.
 * \param partNo is the number of parts.
 * \param noThreads is the number of threads avaiable for each processor.
 *
 * \param partitionedPointPermutations is the indices of coordinates in the given partition.
 * \param pqJagged_coordinates is 1 dimensional array holding the coordinate values.
 * \param pqJagged_uniformWeights is a boolean value if the points have uniform weights.
 * \param pqJagged_weights is 1 dimensional array holding the weights of points.
 *
 * \param cutCoordinates is 1 dimensional array holding the cut coordinates.
 * \param coordinateBegin is the start index of the given partition on partitionedPointPermutations.
 * \param coordinateEnd is the end index of the given partition on partitionedPointPermutations.
 * \param numLocalCoord is the number of local coordinates.
 *
 * \param allowNonRectelinearPart is the boolean value whether partitioning should allow distributing the points on same coordinate to different parts.
 * \param actual_ratios holds how much percentage of the coordinates on the cutline should be put on left side.
 * \param localPartWeights is the local totalweight of the processor.
 * \param partWeights is the two dimensional array holding the weight of parts for each thread. Assumes there are 2*P - 1 parts (cut lines are seperate parts).
 * \param nonRectelinearRatios is the two dimensional work array holding ratios of weights to be put left and right of the cut line.

 * \param coordinate_linked_list is the array with size as the number of coordinates.
 * \param coordinate_starts is the two dimensional array with size as the number of parts to be divided in current coordinate dimension. 1 dimension for each thread.
 * \param coordinate_ends is the two dimensional array with size as the number of parts to be divided in current coordinate dimension. 1 dimension for each thread.
 * \param partPointCounts is the two dimensional array holding the number of points in each part for each thread.
 *
 * \param newpartitionedPointPermutations is the indices of coordinates calculated for the partition on next dimension.
 * \param totalCounts are the number points in each output part.
 * \param useBinarySearch is boolean parameter whether to search for cut lines with binary search of linear search.
 */
template <typename lno_t, typename scalar_t>
void getChunksFromCoordinates(
    partId_t partNo,
    int noThreads,

    lno_t *partitionedPointPermutations,
    scalar_t *pqJagged_coordinates,
    bool pqJagged_uniformWeights,
    scalar_t *coordWeights,
    scalar_t *cutCoordinates,
    lno_t coordinateBegin,
    lno_t coordinateEnd,
    lno_t numLocalCoord, //TODO delete me.


    bool allowNonRectelinearPart,
    float *actual_ratios,
    scalar_t *localPartWeights,
    double **partWeights,
    float **nonRectelinearRatios,

    lno_t *coordinate_linked_list,
    lno_t **coordinate_starts,
    lno_t **coordinate_ends,
    lno_t ** partPointCounts,

    lno_t *newpartitionedPointPermutations,
    lno_t *totalCounts,
    bool useBinarySearch
    ){

  lno_t numCoordsInPart =  coordinateEnd - coordinateBegin;
  partId_t noCuts = partNo - 1;
  scalar_t _EPSILON = numeric_limits<scalar_t>::epsilon();

#ifdef HAVE_ZOLTAN2_OMP
#pragma omp parallel
#endif
  {
    int me = 0;
#ifdef HAVE_ZOLTAN2_OMP
    me = omp_get_thread_num();
#endif

    lno_t *myStarts = coordinate_starts[me];
    lno_t *myEnds = coordinate_ends[me];
    lno_t *myPartPointCounts = partPointCounts[me];
    float *myRatios = NULL;
    if (allowNonRectelinearPart){


      myRatios = nonRectelinearRatios[me];
#ifdef HAVE_ZOLTAN2_OMP
#pragma omp for
#endif
      for (partId_t i = 0; i < noCuts; ++i){
        float r = actual_ratios[i];
        scalar_t leftWeight = r * (localPartWeights[i * 2 + 1] - localPartWeights[i * 2]);
        for(int ii = 0; ii < noThreads; ++ii){
          if(leftWeight > _EPSILON){

            scalar_t ithWeight = partWeights[ii][i * 2 + 1] - partWeights[ii][i * 2 ];
            if(ithWeight < leftWeight){
              nonRectelinearRatios[ii][i] = ithWeight;
            }
            else {
              nonRectelinearRatios[ii][i] = leftWeight ;
            }
            leftWeight -= ithWeight;
          }
          else {
            nonRectelinearRatios[ii][i] = 0;
          }
        }
      }


      if(noCuts > 0){
        for (partId_t i = noCuts - 1; i > 0 ; --i){
          if(fabs(cutCoordinates[i] - cutCoordinates[i -1]) < _EPSILON){
            myRatios[i] -= myRatios[i - 1] ;
          }
          myRatios[i] = int ((myRatios[i] + LEAST_SIGNIFICANCE) * SIGNIFICANCE_MUL) / scalar_t(SIGNIFICANCE_MUL);
        }
      }
    }

    pqJagged_PartVertices <lno_t, partId_t> pqPV;
    pqPV.set(coordinate_linked_list, myStarts, myEnds);
    memset(myPartPointCounts, 0, sizeof(lno_t) * partNo);


#ifdef HAVE_ZOLTAN2_OMP
#pragma omp for
#endif
    for (lno_t i = coordinateBegin; i < coordinateEnd; ++i){
      int ii = partitionedPointPermutations[i];
      coordinate_linked_list[ii] = -1;
    }

    for (partId_t i = 0; i < partNo; ++i){
      myEnds[i] = -1;
      myStarts[i] = -1;
    }


    //determine part of each point
    if(useBinarySearch){

#ifdef HAVE_ZOLTAN2_OMP
#pragma omp for
#endif
      for (lno_t ii = coordinateBegin; ii < coordinateEnd; ++ii){

        int i = partitionedPointPermutations[ii];
        partId_t lc = 0;
        partId_t uc = noCuts - 1;

        //bool isInserted = false;
        bool onLeft = false;
        bool onRight = false;
        partId_t lastPart = -1;
        while(uc >= lc)
        {
          lastPart = -1;
          onLeft = false;
          onRight = false;
          partId_t j = (uc + lc) / 2;
          scalar_t distance = pqJagged_coordinates[i] - cutCoordinates[j];
          scalar_t absdistance = fabs(distance);

          if(allowNonRectelinearPart /*&& myRatios[j] > _EPSILON * EPS_SCALE * 10*/ /* myRatios[j] > fabs(myRatios[j] - w)*/ && absdistance < _EPSILON ){
            scalar_t w = pqJagged_uniformWeights? 1:coordWeights[i];
            partId_t jj = j -1;
            while(jj >= 0 && fabs(cutCoordinates[jj] - cutCoordinates[j]) < _EPSILON){
              --jj;
            }
            ++jj;
            for (;jj < noCuts && fabs(cutCoordinates[jj] - cutCoordinates[j]) < _EPSILON; ++jj){
              if(myRatios[jj] > _EPSILON * EPS_SCALE * 10 ){
                myRatios[jj] -= w;
                if(myRatios[jj] < 0 && jj < noCuts - 1 && fabs(cutCoordinates[jj+1] - cutCoordinates[jj]) < _EPSILON){
                  myRatios[jj + 1] += myRatios[jj];
                }
                onLeft = true;
                lastPart = jj;
                break;
              }
            }
            if(!onLeft){
              onRight= true;
              lastPart = jj -1;
            }

            break;
          }
          else {
            if (distance < 0) {
              uc = j - 1;
              onLeft = true;
              lastPart = j;
            }
            else {
              lc = j + 1;
              onRight = true;
              lastPart = j;
            }
          }
        }
        if(onRight){
          pqPV.inserToPart(lastPart + 1, i);
          myPartPointCounts[lastPart + 1] +=  1;
        }
        else if(onLeft){
          pqPV.inserToPart(lastPart , i);
          myPartPointCounts[lastPart] +=  1;
        }
      }
      for(partId_t i = 1; i < partNo; ++i){
        myPartPointCounts[i] += myPartPointCounts[i-1];
      }
    } else {
#ifdef HAVE_ZOLTAN2_OMP
#pragma omp for
#endif
      for (lno_t ii = coordinateBegin; ii < coordinateEnd; ++ii){

        lno_t i = partitionedPointPermutations[ii];

        bool inserted = false;
        for(partId_t j = 0; j < noCuts; ++j){
          scalar_t distance = pqJagged_coordinates[i] - cutCoordinates[j];
          scalar_t absdistance = fabs(distance);

          if (allowNonRectelinearPart && myRatios[j] > _EPSILON * EPS_SCALE * 10 && absdistance < _EPSILON ){
            scalar_t w = pqJagged_uniformWeights? 1:coordWeights[i];
            scalar_t decrease = w;
            myRatios[j] -= decrease;

            if(myRatios[j] < 0 && j < noCuts - 1 && fabs(cutCoordinates[j+1] - cutCoordinates[j]) < _EPSILON){
              myRatios[j + 1] += myRatios[j];
            }
            inserted = true;
            pqPV.inserToPart(j, i);
            break;
          }
          else if (distance < 0 && absdistance > _EPSILON){
            pqPV.inserToPart(j, i);
            inserted = true;
            break;
          }
          else {
            myPartPointCounts[j] -=	 1;
          }

        }
        if(!inserted){
          pqPV.inserToPart(noCuts, i);
        }
      }
    }
    //accumulate the starts of each thread.

#ifdef HAVE_ZOLTAN2_OMP
#pragma omp for
#endif
    for(partId_t i = 0; i < partNo; ++i){
      int head = 0, tail = 0;
      while(head < noThreads && coordinate_ends[head][i] == -1){
        ++head;
      }
      int firstHead = head;
      for(int j = head; j < noThreads; ){
        tail = j+1;
        bool foundTail = false;
        while(tail < noThreads){
          if(coordinate_starts[tail][i] == -1){
            ++tail;
          }
          else {
            foundTail = true;
            break;
          }
        }
        if(foundTail){
          coordinate_linked_list[coordinate_ends[head][i]] = coordinate_starts[tail][i];
          head = tail;
        }
        j = tail;

      }
      coordinate_starts[0][i] = firstHead >= noThreads ? -1:coordinate_starts[firstHead][i];
    }

    if(useBinarySearch){
      //accumulate the count.
#ifdef HAVE_ZOLTAN2_OMP
#pragma omp for
#endif
      for(partId_t j = 0; j < partNo; ++j){
        lno_t pwj = 0;
        for (int i = 0; i < noThreads; ++i){
          pwj += partPointCounts[i][j];
        }
        totalCounts[j] = pwj;
      }
    } else {
#ifdef HAVE_ZOLTAN2_OMP
#pragma omp for
#endif
      for(partId_t j = 0; j < partNo; ++j){
        lno_t pwj = 0;
        for (int i = 0; i < noThreads; ++i){
          pwj += partPointCounts[i][j];
        }
        totalCounts[j] = pwj + numCoordsInPart;
      }
    }



#ifdef HAVE_ZOLTAN2_OMP
#pragma omp for
#endif
    for(partId_t i = 0; i < partNo; ++i){
      lno_t nextPoint = coordinate_starts[0][i];
      lno_t pcnt = 0;

      lno_t prevCount = coordinateBegin;
      if (i > 0) prevCount = totalCounts[i -1] + coordinateBegin;

      while(nextPoint != -1){
        newpartitionedPointPermutations[prevCount + pcnt++] = nextPoint;
        nextPoint = coordinate_linked_list[nextPoint];
      }
    }
  }
}


template <typename T>
T *allocMemory(size_t size){
  if (size > 0){
    T * a = new T[size];
    if (a == NULL) {
      throw  "cannot allocate memory";
    }
    return a;
  }
  else {
    return NULL;
  }
}

template <typename T>
void freeArray(T *&array){
  if(array != NULL){
    delete [] array;
    array = NULL;
  }
}

template <typename tt>
std::string toString(tt obj){
  std::stringstream ss (std::stringstream::in |std::stringstream::out);
  ss << obj;
  std::string tmp = "";
  ss >> tmp;
  return tmp;
}




/*! \brief PQJagged coordinate partitioning algorithm.
 *
 *  \param env   library configuration and problem parameters
 *  \param comm the communicator for the problem
 *  \param coords    a CoordinateModel with user data
 *  \param solution  a PartitioningSolution, on input it
 *      contains part information, on return it also contains
 *      the solution and quality metrics.
 */

template <typename Adapter>
void AlgPQJagged(
    const RCP<const Environment> &env,
    RCP<Comm<int> > &comm,
    const RCP<const CoordinateModel<
    typename Adapter::base_adapter_t> > &coords,
    RCP<PartitioningSolution<Adapter> > &solution
)
{
#ifndef INCLUDE_ZOLTAN2_EXPERIMENTAL

  Z2_THROW_EXPERIMENTAL("Zoltan2 PQJagged is strictly experimental software "
                        "while it is being developed and tested.")

#else

  env->timerStart(MACRO_TIMERS, "PQJagged Total");


  env->timerStart(MACRO_TIMERS, "PQJagged Problem_Init");
  typedef typename Adapter::scalar_t scalar_t;
  typedef typename Adapter::gno_t gno_t;

  typedef typename Adapter::lno_t lno_t;
  const Teuchos::ParameterList &pl = env->getParameters();

  std::bitset<NUM_RCB_PARAMS> params;
  int numTestCuts = 5;
  scalar_t imbalanceTolerance;

  multiCriteriaNorm mcnorm;
  bool ignoreWeights;

  bool allowNonRectelinearPart = true;
  int concurrentPartCount = 0;
  pqJagged_getParameters<scalar_t>(pl, imbalanceTolerance, mcnorm, params, numTestCuts, ignoreWeights,allowNonRectelinearPart,  concurrentPartCount);

  int coordDim, weightDim; size_t nlc; global_size_t gnc; int criteriaDim;
  pqJagged_getCoordinateValues<Adapter>( coords, coordDim, weightDim, nlc, gnc, criteriaDim, ignoreWeights);
  lno_t numLocalCoords = nlc;



  scalar_t **pqJagged_coordinates = allocMemory<scalar_t *>(coordDim);
  scalar_t **pqJagged_weights = allocMemory<scalar_t *>(criteriaDim);
  bool *pqJagged_uniformParts = allocMemory< bool >(criteriaDim);
  scalar_t **pqJagged_partSizes =  allocMemory<scalar_t *>(criteriaDim);
  bool *pqJagged_uniformWeights = allocMemory< bool >(criteriaDim);

  ArrayView<const gno_t> pqJagged_gnos;
  size_t numGlobalParts;
  int pqJagged_multiVectorDim;


  pqJagged_getInputValues<Adapter, scalar_t, gno_t>(
      env, coords, solution,params,coordDim,weightDim,numLocalCoords,
      numGlobalParts, pqJagged_multiVectorDim,
      pqJagged_coordinates,criteriaDim, pqJagged_weights,pqJagged_gnos, ignoreWeights,
      pqJagged_uniformWeights, pqJagged_uniformParts, pqJagged_partSizes
  );

  int numThreads = pqJagged_getNumThreads();

  partId_t totalDimensionCut = 0;
  partId_t totalPartCount = 1;
  partId_t maxPartNo = 0;

  const partId_t *partNo = pl.getPtr<Array <partId_t> >("pqParts")->getRawPtr();
  int partArraySize = pl.getPtr<Array <partId_t> >("pqParts")->size() - 1;

  for (int i = 0; i < partArraySize; ++i){
    totalPartCount *= partNo[i];
    if(partNo[i] > maxPartNo) maxPartNo = partNo[i];
  }
  totalDimensionCut = totalPartCount - 1;
  partId_t maxCutNo = maxPartNo - 1;
  partId_t maxTotalCumulativePartCount = totalPartCount / partNo[partArraySize - 1];
  size_t maxTotalPartCount = maxPartNo + size_t(maxCutNo);

  if(concurrentPartCount > maxTotalCumulativePartCount){
    if(comm->getRank() == 0){
      cerr << "Warning: Concurrent part calculation count ("<< concurrentPartCount << ") has been set bigger than maximum amount that can be used." << " Setting to:" << maxTotalCumulativePartCount << "." << endl;
    }
    concurrentPartCount = maxTotalCumulativePartCount;
  }

  // coordinates of the cut lines. First one is the min, last one is max coordinate.
  scalar_t *allCutCoordinates = allocMemory< scalar_t>(totalDimensionCut);
  //scalar_t *allCutCoordinates = allocMemory< scalar_t>(maxCutNo * k);

  lno_t *partitionedPointCoordinates =  allocMemory< lno_t>(numLocalCoords);
  lno_t *newpartitionedPointCoordinates = allocMemory< lno_t>(numLocalCoords);
  scalar_t *max_min_array =  allocMemory< scalar_t>(numThreads * 2);

  //initial configuration
  //set each pointer-i to i.
#ifdef HAVE_ZOLTAN2_OMP
#pragma omp parallel for
#endif
  for(lno_t i = 0; i < numLocalCoords; ++i){
    partitionedPointCoordinates[i] = i;
  }

#ifdef HAVE_ZOLTAN2_OMP
#ifdef FIRST_TOUCH
  firstTouch<lno_t>(newpartitionedPointCoordinates, numLocalCoords);
#endif
#endif

  //initially there is a single partition
  lno_t currentPartitionCount = 1;
  //single partition starts at index-0, and ends at numLocalCoords

  //inTotalCounts array holds the end points in partitionedPointCoordinates array
  //for each partition. Initially sized 1, and single element is set to numLocalCoords.
  lno_t *inTotalCounts = allocMemory<lno_t>(1);
  inTotalCounts[0] = numLocalCoords;

  //the ends points of the output.
  lno_t *outTotalCounts = NULL;

  //the array holding the points in each part as linked list
  lno_t *coordinate_linked_list = allocMemory<lno_t>(numLocalCoords);
  //the start and end coordinate of  each part.
  lno_t **coordinate_starts =  allocMemory<lno_t *>(numThreads);
  lno_t **coordinate_ends = allocMemory<lno_t *>(numThreads);

  //assign the max size to starts, as it will be reused.
  for(int i = 0; i < numThreads; ++i){
    coordinate_starts[i] = allocMemory<lno_t>(maxPartNo);
    coordinate_ends[i] = allocMemory<lno_t>(maxPartNo);
  }


#ifdef HAVE_ZOLTAN2_OMP
#ifdef FIRST_TOUCH
#pragma omp parallel
  {
    int me = omp_get_thread_num();
    for(partId_t ii = 0; ii < maxPartNo; ++ii){
      coordinate_starts[me][ii] = 0;
      coordinate_ends[me][ii] = 0;
    }
  }
#endif
#endif



  float *nonRectelinearPart = NULL;
  float **nonRectRatios = NULL;

  if(allowNonRectelinearPart){
    nonRectelinearPart = allocMemory<float>(maxCutNo * concurrentPartCount);
#ifdef HAVE_ZOLTAN2_OMP
#ifdef FIRST_TOUCH
    firstTouch<float>(nonRectelinearPart, maxCutNo);
#endif
#endif

    nonRectRatios = allocMemory<float *>(numThreads);

    for(int i = 0; i < numThreads; ++i){
      nonRectRatios[i] = allocMemory<float>(maxCutNo);
    }
#ifdef HAVE_ZOLTAN2_OMP
#ifdef FIRST_TOUCH
#pragma omp parallel
    {
      int me = omp_get_thread_num();
      for(partId_t ii = 0; ii < maxCutNo; ++ii){
        nonRectRatios[me][ii] = 0;
      }
    }
#endif
#endif

  }

  scalar_t *cutCoordinatesWork = allocMemory<scalar_t>(maxCutNo * concurrentPartCount); // work array to manipulate coordinate of cutlines in different iterations.
#ifdef HAVE_ZOLTAN2_OMP
#ifdef FIRST_TOUCH
  firstTouch<scalar_t>(cutCoordinatesWork, maxCutNo);
#endif
#endif

  scalar_t *targetPartWeightRatios = allocMemory<scalar_t>(maxPartNo * concurrentPartCount); // the weight ratios at left side of the cuts. First is 0, last is 1.
#ifdef HAVE_ZOLTAN2_OMP
#ifdef FIRST_TOUCH
  firstTouch<scalar_t>(cutPartRatios, maxCutNo);
#endif
#endif
  scalar_t *cutUpperBounds = allocMemory<scalar_t>(maxCutNo * concurrentPartCount);  //to determine the next cut line with binary search
  scalar_t *cutLowerBounds = allocMemory<scalar_t>(maxCutNo* concurrentPartCount);  //to determine the next cut line with binary search
  scalar_t *cutLowerWeight = allocMemory<scalar_t>(maxCutNo* concurrentPartCount);  //to determine the next cut line with binary search
  scalar_t *cutUpperWeight = allocMemory<scalar_t>(maxCutNo* concurrentPartCount);  //to determine the next cut line with binary search

  scalar_t *localMinMaxTotal = allocMemory<scalar_t>(3 * concurrentPartCount);
  scalar_t *globalMinMaxTotal = allocMemory<scalar_t>(3 * concurrentPartCount);

  bool *isDone = allocMemory<bool>(maxCutNo * concurrentPartCount);
  partId_t *myNonDoneCount =  allocMemory<partId_t>(concurrentPartCount);
  double **partWeights = allocMemory<double *>(numThreads);
  double **pws = allocMemory<double *>(numThreads);

  scalar_t **leftClosestDistance = allocMemory<scalar_t *>(numThreads);
  scalar_t **rightClosestDistance = allocMemory<scalar_t *>(numThreads);



  lno_t **partPointCounts = allocMemory<lno_t *>(numThreads);

  for(int i = 0; i < numThreads; ++i){
    //partWeights[i] = allocMemory<scalar_t>(maxTotalPartCount);
    partWeights[i] = allocMemory < double >(maxTotalPartCount * concurrentPartCount);
    rightClosestDistance[i] = allocMemory<scalar_t>(maxCutNo * concurrentPartCount);
    leftClosestDistance[i] = allocMemory<scalar_t>(maxCutNo * concurrentPartCount);
    partPointCounts[i] =  allocMemory<lno_t>(maxPartNo);
  }
#ifdef HAVE_ZOLTAN2_OMP
#ifdef FIRST_TOUCH
#pragma omp parallel
  {
    int me = omp_get_thread_num();
    for(partId_t ii = 0; ii < maxPartNo; ++ii){
      partPointCounts[me][ii] = 0;
    }
    for(size_t ii = 0; ii < maxTotalPartCount; ++ii){
      partWeights[me][ii] = 0;
    }
    for(partId_t ii = 0; ii < maxCutNo; ++ii){
      rightClosestDistance[me][ii] = 0;
      leftClosestDistance[me][ii] = 0;

    }
  }
#endif
#endif

  scalar_t *cutWeights = allocMemory<scalar_t>(maxCutNo);
  scalar_t *globalCutWeights = allocMemory<scalar_t>(maxCutNo);

  //for faster communication concatanation.
  scalar_t *totalPartWeights_leftClosests_rightClosests = allocMemory<scalar_t>((maxTotalPartCount + maxCutNo * 2) * concurrentPartCount);
  scalar_t *global_totalPartWeights_leftClosests_rightClosests = allocMemory<scalar_t>((maxTotalPartCount + maxCutNo * 2) * concurrentPartCount);

  scalar_t *cutCoordinates =  allCutCoordinates;

  //partId_t leftPartitions = totalPartCount;
  scalar_t maxScalar_t = numeric_limits<float>::max();
  scalar_t minScalar_t = -numeric_limits<float>::max();

  env->timerStop(MACRO_TIMERS, "PQJagged Problem_Init");

  env->timerStart(MACRO_TIMERS, "PQJagged Problem_Partitioning");


  int myRank = comm->getRank();
  int worldSize = comm->getSize();

  for (int i = 0; i < partArraySize; ++i){
    if(partNo[i] == 1) continue;
    int coordInd = i % coordDim;
    string istring = toString<int>(i);

    env->timerStart(MACRO_TIMERS, "PQJagged Problem_Partitioning_" + istring);
    outTotalCounts = allocMemory<lno_t>(currentPartitionCount * partNo[i]);

    partId_t currentOut = 0;
    partId_t previousEnd = 0;
    scalar_t * pqCoord = pqJagged_coordinates[coordInd];
    partId_t currentWorkPart = 0;
    partId_t concurrentPart = min(currentPartitionCount - currentWorkPart, concurrentPartCount);
    bool useBinarySearch = false;
    if(partNo[i] > BINARYCUTOFF){
      useBinarySearch = true;
    }


    for (; currentWorkPart < currentPartitionCount; currentWorkPart += concurrentPart){

      concurrentPart = min(currentPartitionCount - currentWorkPart, concurrentPartCount);
      /*
      if(myRank == 0)
        cout << "i: " << i << " j:" << currentWorkPart << " ";
       */
      //scalar_t used_imbalance = imbalanceTolerance * (LEAF_IMBALANCE_FACTOR + (1 - LEAF_IMBALANCE_FACTOR)   / leftPartitions) * 0.7;
      scalar_t used_imbalance = 0;

      env->timerStart(MACRO_TIMERS, "PQJagged Problem_Partitioning_" + istring +"_min_max");

      for(int kk = 0; kk < concurrentPart; ++kk){

        partId_t currentPart = currentWorkPart + kk;
        lno_t coordinateEnd= inTotalCounts[currentPart];
        lno_t coordinateBegin = currentPart==0 ? 0: inTotalCounts[currentPart -1];

        pqJagged_getLocalMinMaxTotalCoord<scalar_t, lno_t>(
            partitionedPointCoordinates,
            pqCoord,
            pqJagged_uniformWeights,
            pqJagged_weights[0],
            numThreads,
            coordinateBegin,
            coordinateEnd,
            max_min_array,
            maxScalar_t,
            minScalar_t,
            localMinMaxTotal[kk], //min coordinate
            localMinMaxTotal[kk + concurrentPart], //max coordinate
            localMinMaxTotal[kk + 2*concurrentPart] //total weight);
                          );
      }
      pqJagged_getGlobalMinMaxTotalCoord<scalar_t>(comm,env, concurrentPart, localMinMaxTotal, globalMinMaxTotal);

      env->timerStop(MACRO_TIMERS, "PQJagged Problem_Partitioning_" + istring +"_min_max");




      partId_t allDone = 0;
      for(int kk = 0; kk < concurrentPart; ++kk){
        scalar_t minCoordinate = globalMinMaxTotal[kk];
        scalar_t maxCoordinate = globalMinMaxTotal[kk + concurrentPart];
        scalar_t *usedCutCoordinate = cutCoordinates + (partNo[i] - 1) * kk;
        scalar_t *usedCutPartRatios = targetPartWeightRatios + (partNo[i]) * kk;

        if(minCoordinate <= maxCoordinate){
          allDone += partNo[i] - 1;
          myNonDoneCount[kk] = partNo[i] - 1;
          env->timerStart(MACRO_TIMERS, "PQJagged Problem_Partitioning_" + istring + "_cut_coord");
          pqJagged_getCutCoord_Weights<scalar_t>(
              minCoordinate, maxCoordinate,
              pqJagged_uniformParts[0], pqJagged_partSizes[0], partNo[i] - 1,
              usedCutCoordinate, usedCutPartRatios, numThreads
          );
          env->timerStop(MACRO_TIMERS, "PQJagged Problem_Partitioning_" + istring + "_cut_coord");
        }
        else {
          myNonDoneCount[kk] = 0;
        }
      }

      env->timerStart(MACRO_TIMERS, "PQJagged Problem_Partitioning_" + istring + "_1d");
      pqJagged_1D_Partition<scalar_t, lno_t>(
          env, comm,
          partitionedPointCoordinates,
          pqCoord, pqJagged_uniformWeights[0], pqJagged_weights[0],
          targetPartWeightRatios,
          globalMinMaxTotal,localMinMaxTotal,
          partNo[i], numThreads,
          maxScalar_t,
          minScalar_t,
          used_imbalance,
          currentWorkPart,
          concurrentPart,
          inTotalCounts,
          cutCoordinates,
          cutCoordinatesWork,
          leftClosestDistance,
          rightClosestDistance,
          cutUpperBounds,
          cutLowerBounds,
          cutUpperWeight,
          cutLowerWeight,
          isDone,
          partWeights,
          totalPartWeights_leftClosests_rightClosests,
          global_totalPartWeights_leftClosests_rightClosests,
          allowNonRectelinearPart,
          nonRectelinearPart,
          cutWeights,
          globalCutWeights,
          allDone,
          myNonDoneCount,
          useBinarySearch
          );

      env->timerStop(MACRO_TIMERS, "PQJagged Problem_Partitioning_" + istring + "_1d");

      partId_t pEnd = currentOut + partNo[i] * concurrentPart;
      for (partId_t ii = currentOut; ii < pEnd; ++ii){
        outTotalCounts[ii] = 0;
      }

      env->timerStart(MACRO_TIMERS, "PQJagged Problem_Partitioning_" + istring + "_chunks");
      for(int kk = 0; kk < concurrentPart; ++kk){

        if(globalMinMaxTotal[kk] > globalMinMaxTotal[kk + concurrentPart]) continue;
        partId_t curr = currentWorkPart + kk;
        lno_t coordinateEnd= inTotalCounts[curr];
        lno_t coordinateBegin = curr==0 ? 0: inTotalCounts[curr -1];
        partId_t cutShift = (partNo[i] - 1) * kk;
        scalar_t *usedCutCoordinate = cutCoordinates + cutShift;
        float *usednonRectelinearPart = nonRectelinearPart + cutShift;

        scalar_t *tlr =  totalPartWeights_leftClosests_rightClosests + (4 *(partNo[i] - 1) + 1) * kk;

        for(int ii = 0; ii < numThreads; ++ii){
          pws[ii] = partWeights[ii] +  (2 * (partNo[i] - 1) + 1) * kk;
        }

        getChunksFromCoordinates<lno_t,scalar_t>(
            partNo[i],
            numThreads,

            partitionedPointCoordinates,
            pqCoord,
            pqJagged_uniformWeights[0],
            pqJagged_weights[0],

            usedCutCoordinate,
            coordinateBegin,
            coordinateEnd,
            numLocalCoords,

            allowNonRectelinearPart,
            usednonRectelinearPart,
            tlr,
            pws,
            nonRectRatios,

            coordinate_linked_list,
            coordinate_starts,
            coordinate_ends,
            partPointCounts,

            newpartitionedPointCoordinates,
            outTotalCounts + currentOut + kk * (partNo[i]),
            useBinarySearch
        );
      }

      env->timerStop(MACRO_TIMERS, "PQJagged Problem_Partitioning_" + istring + "_chunks");
      cutCoordinates += (partNo[i] - 1) * concurrentPart;

      for(partId_t kk = 0; kk < concurrentPart; ++kk){
        for (partId_t ii = 0;ii < partNo[i] ; ++ii){
          outTotalCounts[currentOut+ii] += previousEnd;
        }
        previousEnd = outTotalCounts[currentOut + partNo[i] - 1];
        currentOut += partNo[i] ;
      }
/*
      if(myRank == 0)
        cout << endl;
*/
    }

    lno_t * tmp = partitionedPointCoordinates;
    partitionedPointCoordinates = newpartitionedPointCoordinates;
    newpartitionedPointCoordinates = tmp;

    currentPartitionCount *= partNo[i];
    freeArray<lno_t>(inTotalCounts);
    inTotalCounts = outTotalCounts;
    env->timerStop(MACRO_TIMERS, "PQJagged Problem_Partitioning_" + istring);
  }

  env->timerStop(MACRO_TIMERS, "PQJagged Problem_Partitioning");

  env->timerStart(MACRO_TIMERS, "PQJagged Part_Assignment");
  partId_t *partIds = NULL;
  ArrayRCP<partId_t> partId;
  if(numLocalCoords > 0){
    partIds = allocMemory<partId_t>(numLocalCoords);
    partId = arcp(partIds, 0, numLocalCoords, true);
  }


#ifdef HAVE_ZOLTAN2_OMP
#pragma omp parallel for
#endif
  for(partId_t i = 0; i < totalPartCount;++i){
    lno_t begin = 0;
    lno_t end = inTotalCounts[i];
    if(i > 0) begin = inTotalCounts[i -1];
    /*
#ifdef HAVE_ZOLTAN2_OMP
#pragma omp for
#endif
     */
    for (lno_t ii = begin; ii < end; ++ii){

      lno_t k = partitionedPointCoordinates[ii];
      partIds[k] = i;

      /*
      cout << "part of coordinate:";
      for(int iii = 0; iii < coordDim; ++iii){
        cout <<  pqJagged_coordinates[iii][k] << " ";
      }
      cout << i;
      cout << endl;
      */

    }
  }
  env->timerStop(MACRO_TIMERS, "PQJagged Part_Assignment");
  ArrayRCP<const gno_t> gnoList;
  if(numLocalCoords > 0){
    gnoList = arcpFromArrayView(pqJagged_gnos);
  }

  env->timerStart(MACRO_TIMERS, "PQJagged Solution_Part_Assignment");
  solution->setParts(gnoList, partId);
  env->timerStop(MACRO_TIMERS, "PQJagged Solution_Part_Assignment");


  env->timerStart(MACRO_TIMERS, "PQJagged Problem_Free");
<<<<<<< HEAD
/*
  if(myRank == 0){
    for(size_t i = 0; i < totalPartCount - 1;++i){
=======

  if(comm->getRank() == 0){
    for(partId_t i = 0; i < totalPartCount - 1;++i){
>>>>>>> 0c1b01a2
      cout << "cut coordinate:" << allCutCoordinates[i] << endl;
    }
  }
*/

  for(int i = 0; i < numThreads; ++i){
    freeArray<lno_t>(coordinate_starts[i]);
    freeArray<lno_t>(coordinate_ends[i]);
    freeArray<lno_t>(partPointCounts[i]);
  }

  freeArray<lno_t *>(partPointCounts);
  freeArray<lno_t>(coordinate_linked_list);
  freeArray<lno_t *>(coordinate_starts);
  freeArray<lno_t *>(coordinate_ends);
  freeArray<double *> (pws);

  if(allowNonRectelinearPart){
    freeArray<float>(nonRectelinearPart);
    for(int i = 0; i < numThreads; ++i){
      freeArray<float>(nonRectRatios[i]);
    }
    freeArray<float *>(nonRectRatios);
  }

  freeArray<partId_t>(myNonDoneCount);
  freeArray<scalar_t>(cutWeights);
  freeArray<scalar_t>(globalCutWeights);
  freeArray<scalar_t>(max_min_array);
  freeArray<lno_t>(outTotalCounts);
  freeArray<lno_t>(partitionedPointCoordinates);
  freeArray<lno_t>(newpartitionedPointCoordinates);
  freeArray<scalar_t>(allCutCoordinates);
  freeArray<scalar_t *>(pqJagged_coordinates);
  freeArray<scalar_t *>(pqJagged_weights);
  freeArray<bool>(pqJagged_uniformParts);
  freeArray<scalar_t> (localMinMaxTotal);
  freeArray<scalar_t> (globalMinMaxTotal);
  freeArray<scalar_t *>(pqJagged_partSizes);
  freeArray<bool>(pqJagged_uniformWeights);
  freeArray<scalar_t>(cutCoordinatesWork);
  freeArray<scalar_t>(targetPartWeightRatios);
  freeArray<scalar_t>(cutUpperBounds);
  freeArray<scalar_t>(cutLowerBounds);
  freeArray<scalar_t>(cutLowerWeight);
  freeArray<scalar_t>(cutUpperWeight);
  freeArray<bool>(isDone);
  freeArray<scalar_t>(totalPartWeights_leftClosests_rightClosests);
  freeArray<scalar_t>(global_totalPartWeights_leftClosests_rightClosests);

  for(int i = 0; i < numThreads; ++i){
    freeArray<double>(partWeights[i]);//freeArray<scalar_t>(partWeights[i]);
    freeArray<scalar_t>(rightClosestDistance[i]);
    freeArray<scalar_t>(leftClosestDistance[i]);
  }

  //freeArray<scalar_t *>(partWeights);
  freeArray<double *>(partWeights);
  freeArray<scalar_t *>(leftClosestDistance);
  freeArray<scalar_t *>(rightClosestDistance);


  env->timerStop(MACRO_TIMERS, "PQJagged Problem_Free");
  env->timerStop(MACRO_TIMERS, "PQJagged Total");

#endif // INCLUDE_ZOLTAN2_EXPERIMENTAL
}
} // namespace Zoltan2





#endif




<|MERGE_RESOLUTION|>--- conflicted
+++ resolved
@@ -1690,7 +1690,6 @@
             total_part_count, noCuts, maxCoordinate, minCoordinate, globalTotalWeight, imbalanceTolerance, maxScalar,
             globalPartWeights, localPartWeights, currentTargetPartWeightRatios, currentDone,
 
-<<<<<<< HEAD
             cutCoordinates_tmp + cutShift, currentcutUpperBounds, currentcutLowerBounds,
             glc, grc, currentcutLowerWeight, currentcutUpperWeight,
             cutCoordinatesWork +cutShift, //new cut coordinates
@@ -1711,8 +1710,6 @@
           allDone -= reduction;
         }
       }
-=======
->>>>>>> 0c1b01a2
 #ifdef HAVE_ZOLTAN2_OMP
 #pragma omp single
 #endif
@@ -2632,15 +2629,9 @@
 
 
   env->timerStart(MACRO_TIMERS, "PQJagged Problem_Free");
-<<<<<<< HEAD
 /*
-  if(myRank == 0){
-    for(size_t i = 0; i < totalPartCount - 1;++i){
-=======
-
   if(comm->getRank() == 0){
     for(partId_t i = 0; i < totalPartCount - 1;++i){
->>>>>>> 0c1b01a2
       cout << "cut coordinate:" << allCutCoordinates[i] << endl;
     }
   }
