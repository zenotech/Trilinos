--- conflicted
+++ resolved
@@ -296,14 +296,10 @@
   static inline bool is_valid_id_type() {return true; }
   static std::pair<T, T> minMax(const T *values, size_t n) {
    return z2LocalMinMax(values, n);}
-<<<<<<< HEAD
   static void globalMinMax(const Comm<int> &comm,
       const T &localMin, const T &localMax, T &globalMin, T &globalMax){
     z2GlobalMinMax(comm, localMin, localMax, globalMin, globalMax);}
   static bool areConsecutive(const T *val, size_t n){ 
-=======
-  static bool areConsecutive(const T *val, size_t n){
->>>>>>> c636a4bb
    return z2AreConsecutive(val, n); }
 };
 
@@ -326,14 +322,10 @@
   static inline bool is_valid_id_type() {return true; }
   static std::pair<T, T> minMax(
     const T *values, size_t n) {return z2LocalMinMax(values, n);}
-<<<<<<< HEAD
   static void globalMinMax(const Comm<int> &comm,
       const T &localMin, const T &localMax, T &globalMin, T &globalMax){
     z2GlobalMinMax(comm, localMin, localMax, globalMin, globalMax);}
   static bool areConsecutive(const T *val, size_t n){ 
-=======
-  static bool areConsecutive(const T *val, size_t n){
->>>>>>> c636a4bb
   return z2AreConsecutive(val, n); }
 };
 
@@ -356,14 +348,10 @@
   static inline bool is_valid_id_type() {return true; }
   static std::pair<T, T> minMax(
     const T *values, size_t n) {return z2LocalMinMax(values, n);}
-<<<<<<< HEAD
   static void globalMinMax(const Comm<int> &comm,
       const T &localMin, const T &localMax, T &globalMin, T &globalMax){
     z2GlobalMinMax(comm, localMin, localMax, globalMin, globalMax);}
   static bool areConsecutive(const T *val, size_t n){ 
-=======
-  static bool areConsecutive(const T *val, size_t n){
->>>>>>> c636a4bb
   return z2AreConsecutive(val, n); }
 };
 
@@ -386,14 +374,10 @@
   static inline bool is_valid_id_type() {return true; }
   static std::pair<T, T> minMax(const T *values, size_t n) {
     return z2LocalMinMax(values, n);}
-<<<<<<< HEAD
   static void globalMinMax(const Comm<int> &comm,
       const T &localMin, const T &localMax, T &globalMin, T &globalMax){
     z2GlobalMinMax(comm, localMin, localMax, globalMin, globalMax);}
   static bool areConsecutive(const T *val, size_t n){ 
-=======
-  static bool areConsecutive(const T *val, size_t n){
->>>>>>> c636a4bb
     return z2AreConsecutive(val, n); }
 };
 
@@ -416,14 +400,10 @@
   static inline bool is_valid_id_type() {return true; }
   static std::pair<T, T> minMax(const T *vals, size_t n){
     return z2LocalMinMax(vals, n);}
-<<<<<<< HEAD
   static void globalMinMax(const Comm<int> &comm,
       const T &localMin, const T &localMax, T &globalMin, T &globalMax){
     z2GlobalMinMax(comm, localMin, localMax, globalMin, globalMax);}
   static bool areConsecutive(const T *val, size_t n){ 
-=======
-  static bool areConsecutive(const T *val, size_t n){
->>>>>>> c636a4bb
    return z2AreConsecutive(val, n); }
 };
 
@@ -505,14 +485,10 @@
   static inline bool is_valid_id_type() {return true; }
   static std::pair<T, T> minMax(const T *values, size_t n) {
     return z2LocalMinMax(values, n);}
-<<<<<<< HEAD
   static void globalMinMax(const Comm<int> &comm,
       const T &localMin, const T &localMax, T &globalMin, T &globalMax){
     z2GlobalMinMax(comm, localMin, localMax, globalMin, globalMax);}
   static bool areConsecutive(const T *val, size_t n){ 
-=======
-  static bool areConsecutive(const T *val, size_t n){
->>>>>>> c636a4bb
     return z2AreConsecutive(val, n); }
 };
 
@@ -536,14 +512,10 @@
   static inline bool is_valid_id_type() {return true; }
   static std::pair<T, T> minMax(const T *values, size_t n)
     {return z2LocalMinMax(values, n);}
-<<<<<<< HEAD
   static void globalMinMax(const Comm<int> &comm,
       const T &localMin, const T &localMax, T &globalMin, T &globalMax){
     z2GlobalMinMax(comm, localMin, localMax, globalMin, globalMax);}
   static bool areConsecutive(const T *val, size_t n){ 
-=======
-  static bool areConsecutive(const T *val, size_t n){
->>>>>>> c636a4bb
     return z2AreConsecutive(val, n); }
 };
 
@@ -617,16 +589,12 @@
       throw std::logic_error("invalid call");
       return pairPair_t(); }
 
-<<<<<<< HEAD
   static void globalMinMax(const Comm<int> &comm,
       const pair_t &localMin, const pair_t &localMax, 
       pair_t &globalMin, pair_t &globalMax){
       throw std::logic_error("invalid call");}
 
   static bool areConsecutive(const pair_t *val, size_t n){ 
-=======
-  static bool areConsecutive(const pair_t *val, size_t n){
->>>>>>> c636a4bb
       throw std::logic_error("invalid call");
       return false; }
 };
@@ -648,14 +616,9 @@
 //////////////////////////////////////////////////////////////
 
 template <typename T>
-<<<<<<< HEAD
   bool globallyConsecutiveOrdinals(
     const Comm<int> &comm, const Environment &env, const T* val, size_t len,
     ArrayRCP<T> &dist, size_t &globalLen)
-=======
-  bool globallyConsecutiveOrdinals(const T* val, size_t len, size_t globalLen,
-   const Comm<int> &comm, const Environment &env, ArrayView<T> dist)
->>>>>>> c636a4bb
 {
   try{
     reduceAll<int, size_t>(comm, Teuchos::REDUCE_SUM, 1, &len, &globalLen);
@@ -709,25 +672,8 @@
       Z2_THROW_OUTSIDE_ERROR(env, e);
     }
 
-<<<<<<< HEAD
     if (gFlag == 0)  // not all processes have consecutive values
       return false;
-=======
-    if (gMax - gMin + 1 == globalLen){
-
-      int nprocs = comm.getSize();
-
-      Array<int64_t> sendBuf(1, lMin);
-      Array<int64_t> recvBuf(nprocs);
-
-      try{
-        Teuchos::gatherAll<int, int64_t>(comm, 1, sendBuf.getRawPtr(), nprocs,
-          recvBuf.getRawPtr());
-      }
-      Z2_FORWARD_EXCEPTIONS;
-
-      globallyConsecutive = true;
->>>>>>> c636a4bb
 
     Array<size_t> sendBuf(nprocs);
     ArrayRCP<size_t> recvBuf;
@@ -735,7 +681,6 @@
     for (int i=0; i < nprocs; i++)
       sendBuf[i] = Teuchos::as<size_t>(v0);
 
-<<<<<<< HEAD
     try{
       AlltoAll<size_t, int>(comm, env, sendBuf, 1, recvBuf);
     }
@@ -751,14 +696,6 @@
         idDist[i] = Teuchos::as<T>(recvBuf[i]);
       idDist[nprocs] = Teuchos::as<T>(sentinel);
       dist = arcp(idDist, 0, nprocs+1);
-=======
-        for (int i=0; i < nprocs; i++){
-          dist[i] = static_cast<T>(recvBuf[i]);
-        }
-
-        dist[nprocs] = globalLen + dist[0];
-      }
->>>>>>> c636a4bb
     }
   }
 
